plugins {
    id 'application'
    id 'org.openjfx.javafxplugin' version '0.0.5'
}

group = 'com.esri.samples'

ext {
<<<<<<< HEAD
    arcgisVersion = '100.9.0-2840'
=======
    arcgisVersion = '100.9.0'
>>>>>>> 6aa39403
}

javafx {
    version = "11.0.2"
    modules = [ 'javafx.controls', 'javafx.fxml' ]
}

compileJava.options.encoding = 'UTF-8'

repositories {
    jcenter()
    maven {
        url 'https://esri.bintray.com/arcgis'
    }
    maven {
        url 'http://olympus.esri.com/artifactory/arcgisruntime-repo'
    }
}

configurations {
    natives
}

dependencies {
    compile "com.esri.arcgisruntime:arcgis-java:$arcgisVersion"
    natives "com.esri.arcgisruntime:arcgis-java-jnilibs:$arcgisVersion"
    natives "com.esri.arcgisruntime:arcgis-java-resources:$arcgisVersion"
}

task copyNatives(type: Copy) {
    description = "Copies the arcgis native libraries into the project build directory for development."
    group = "build"
    configurations.natives.asFileTree.each {
        from(zipTree(it))
    }
    // store native libraries in a common location shared with other samples
    into "${System.properties.getProperty("user.home")}/.arcgis/$arcgisVersion"
}

run {
    dependsOn copyNatives
    mainClassName = 'com.esri.samples.surface_placement.SurfacePlacementLauncher'
}

jar {
    duplicatesStrategy = DuplicatesStrategy.EXCLUDE
    manifest {
        attributes("Main-Class": "$mainClassName")
    }
    from {
        configurations.compile.collect { it.isDirectory() ? it : zipTree(it) }
    }
}

task productionZip(type: Zip) {
    group = 'distribution'
    from copyNatives
    from jar.destinationDir
    into (project.name)
    baseName = project.name
}

wrapper {
    gradleVersion = '6.5.1'
}<|MERGE_RESOLUTION|>--- conflicted
+++ resolved
@@ -6,11 +6,7 @@
 group = 'com.esri.samples'
 
 ext {
-<<<<<<< HEAD
-    arcgisVersion = '100.9.0-2840'
-=======
     arcgisVersion = '100.9.0'
->>>>>>> 6aa39403
 }
 
 javafx {
