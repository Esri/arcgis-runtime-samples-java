--- conflicted
+++ resolved
@@ -81,17 +81,10 @@
       // authentication with an API key or named user is required to access basemaps and other location services
       String yourAPIKey = System.getProperty("apiKey");
       ArcGISRuntimeEnvironment.setApiKey(yourAPIKey);
-<<<<<<< HEAD
-
-      // create a map with the streets basemap style
-      ArcGISMap map = new ArcGISMap(BasemapStyle.ARCGIS_STREETS);
-
-=======
 
       // create a map with the topographic basemap style
       ArcGISMap map = new ArcGISMap(BasemapStyle.ARCGIS_TOPOGRAPHIC);
 
->>>>>>> 7c7e1f94
       // create a map view and set the map to it
       mapView = new MapView();
       mapView.setMap(map);
