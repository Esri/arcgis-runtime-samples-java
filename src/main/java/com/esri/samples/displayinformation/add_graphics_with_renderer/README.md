<h1>Add Graphics with Renderer</h1>

<p>Demonstrates how to add graphics to a graphics overlay and display them with a renderer. A renderer allows you to 
<<<<<<< HEAD
change the style of all graphics in an overlay by only changing one copy of the symbol. A renderer will only change 
the symbol for graphics that do not specify their own symbol.</p>
=======
change the style of all graphics in an overlay by only changing one copy of the symbol. A renderer will only effect 
graphics that do not specify their own symbol.</p>
>>>>>>> b264dfdb

<p><img src="AddGraphicsWithRenderer.png"/></p>

<h2>How it works</h2>

<p>To show a <code>Graphic</code> in a <code>GraphicsOverlay</code> using a renderer:</p>

<ol>
  <li>Create a <code>GraphicsOverlay</code> and add it to the <code>MapView</code></li>
  <li>Create a <code>Graphic</code>, specifying only its geometry</li>
  <li>Create a single <code>Symbol</code> such as a <code>SimpleMarkerSymbol</code></li>
  <li>Create a renderer with the symbol such as <code>new SimpleRenderer(symbol)</code></li>
  <li>Set the renderer on the graphics overlay with <code>graphicsOverlay.setRenderer(renderer)</code></li>
</ol>

<h2>Features</h2>

<ul>
  <li>ArcGISMap</li>
  <li>Graphic</li>
  <li>GraphicsOverlay</li>
  <li>MapView</li>
  <li>Point</li>
  <li>SimpleFillSymbol</li>
  <li>SimpleLineSymbol</li>
  <li>SimpleMarkerSymbol</li>
  <li>SimpleRenderer</li>
</ul><|MERGE_RESOLUTION|>--- conflicted
+++ resolved
@@ -1,13 +1,8 @@
 <h1>Add Graphics with Renderer</h1>
 
 <p>Demonstrates how to add graphics to a graphics overlay and display them with a renderer. A renderer allows you to 
-<<<<<<< HEAD
-change the style of all graphics in an overlay by only changing one copy of the symbol. A renderer will only change 
-the symbol for graphics that do not specify their own symbol.</p>
-=======
 change the style of all graphics in an overlay by only changing one copy of the symbol. A renderer will only effect 
 graphics that do not specify their own symbol.</p>
->>>>>>> b264dfdb
 
 <p><img src="AddGraphicsWithRenderer.png"/></p>
 
