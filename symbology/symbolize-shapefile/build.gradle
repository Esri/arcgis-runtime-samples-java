--- conflicted
+++ resolved
@@ -6,11 +6,7 @@
 group = 'com.esri.samples'
 
 ext {
-<<<<<<< HEAD
-    arcgisVersion = '100.10.0-2992'
-=======
     arcgisVersion = '100.10.0'
->>>>>>> 9b611cf5
 }
 
 javafx {
