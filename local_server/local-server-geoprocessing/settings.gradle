--- conflicted
+++ resolved
@@ -9,10 +9,7 @@
             src: "https://arcgisruntime.maps.arcgis.com/sharing/rest/content/items/f7c7b4a30fb9415896ba0d1921fe014b/data",
             dest: file("./samples-data/local_server/RasterHillshade.tpk")
     )
-<<<<<<< HEAD
-=======
 
->>>>>>> cec36028
     ant.get(
             src: "https://arcgisruntime.maps.arcgis.com/sharing/rest/content/items/a680362d6a7447e8afe2b1eb85fcde30/data",
             dest: file("./samples-data/local_server/Contour.gpkx")
