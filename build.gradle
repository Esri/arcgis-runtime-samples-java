buildscript {
    repositories {
        maven {
            url 'https://esri.bintray.com/arcgis'
        }
    }
    dependencies {
        classpath 'com.esri.arcgisruntime:gradle-arcgis-java-plugin:1.0.0'
    }
}

plugins {
    id 'application'
    id 'org.openjfx.javafxplugin' version '0.0.5'
}

apply plugin: 'com.esri.arcgisruntime.java'

group = 'com.esri.samples'

<<<<<<< HEAD
arcgis.version = '100.5.0-2365'
arcgis.internal = true
=======
arcgis.version = '100.5.0-2362'
>>>>>>> 237fc58a

javafx {
    version = "11.0.1"
    modules = [ 'javafx.controls', 'javafx.web', 'javafx.fxml', 'javafx.swing' ]
}

compileJava.options.encoding = 'UTF-8'

repositories {
    jcenter()
    maven {
        url 'https://esri.bintray.com/arcgis'
    }
}

dependencies {
    compile 'com.esri.arcgisruntime:arcgis-java-toolkit:100.2.1'
    compile 'commons-io:commons-io:2.4'
    compile 'org.jooq:joox:1.4.0'
}

task downloadData {
    description = "Downloads data from AGOL for samples with offline data"
    
    def samplesData = './samples-data'
    if (!file(samplesData).exists()) {
        mkdir(samplesData)
    }
    downloadSampleData([new Download(id: "9d2987a825c646468b3ce7512fb76e2d")], 'enc')
    downloadSampleData([new Download(id: 'cd61610c030446689991cc159d354e25'), 
                        new Download(id: '98092369c4ae4d549bbbd45dba993ebc')], 'monterey_elevation')
    downloadSampleData([new Download(id: '296269901180442a88a3351640ff2262')], 'bristol')
    downloadSampleData([new Download(id: '3af5cfec0fd24dac8d88aea679027cb9')], 'dolmus_3ds')
    downloadSampleData([new Download(id: '78847654fbe042e6af617ebbfbf985c7')], 'bradley_low_3ds')
    downloadSampleData([new Download(id: '9ebd467801244ad79920be3c27f774da'), 
                        new Download(id: '3b279365273043ae90f09cb0b112d40d')], 'mmpk')
    downloadSampleData([new Download(id: '793a4620fbba443a931ac1fa52ad7f45'), 
                        new Download(id: '1455c3dbfc43497983572117c7d6064c')], 'sanfrancisco')
    downloadSampleData([new Download(id: 'f3fd11e862694698bccec206bde3c934'), 
                        new Download(id: 'fef6001edc7a44f9932310d14682f1bc'),
                        new Download(id: 'f31ea54e460e4439848557ab722baa0b')], 'shapefiles')
    downloadSampleData([new Download(id: '80b43ba48f524a8eb0cb54f0f1ee9a5f'),
                        new Download(id: '00113a41bea0401290635f8503bb4acf'), 
                        new Download(id: 'df6f7fb0bf714e128cc3f919c126dd22')], 'raster')
    downloadSampleData([new Download(id: 'd98b3e5293834c5f852f13c569930caa'),
                        new Download(id: '68ec42517cdd439e81b036210483e8e7')], 'auroraCO')
    downloadSampleData([new Download(id: 'cdb15cd7cb624c2e9acb4af6c83d1fdd'),
                        new Download(id: '7a6c8309562149348d0e72b724c9eb4e'),
                        new Download(id: 'f10b1d37fdd645c9bc9b189fb546307c', name: 'Esri_tour', ext: 'kmz')], 'kml')
    downloadSampleData([new Download(id: '40e0d95e515745ee93b9d06cb75697bc'),
                        new Download(id: 'b6f669b3b5b941fc8a3f7ac03efbd1a9'),
                        new Download(id: '9053a46b205142f0864682d5152642b5'),
                        new Download(id: 'a9788a0e8ef241ec89182f87f6967ec9'),
                        new Download(id: '91087f8d3e6e46b7a0c5987eac379452'),
                        new Download(id: '5c10e6c0b8974d16b74d557568105b96')], 'local_server')
    downloadSampleData([new Download(id: 'cb1b20748a9f4d128dad8a87244e3e37')], 'los_angeles')
    downloadSampleData([new Download(id: '567e14f3420d40c5a206e5c0284cf8fc')], 'san_diego')
    downloadSampleData([new Download(id: '5491f01d92554751902ecad85cc5d6ca')], 'dictionary')
    downloadSampleData([new Download(id: '943285c21a8e4e1582f0af1101f87bdf')], 'slpks')
    downloadSampleData([new Download(id: 'c0f7b0466b9c492dbab408620af6d28f')], 'mspk')
}

run {
    mainClassName = project.hasProperty("mainClass") ? mainClass : 'com.esri.samples.map.display_map.DisplayMapSample'
}

task wrapper(type: Wrapper) {
    gradleVersion = '4.10.2'
}

// downloads a portal item's contents to a folder in samples-data
void downloadSampleData(List<Download> downloads, folderName) {
    def downloadFolder = "./samples-data/$folderName"
    if (!file(downloadFolder).exists()) {
        downloads.each { download ->
            def downloadFileName = "${download.name}.${download.ext}"
            ant.get(src: "https://arcgisruntime.maps.arcgis" +
                    ".com/sharing/rest/content/items/${download.id}/data",
                    dest: downloadFileName)
            if (download.ext == "zip") {
                copy {
                    from zipTree(downloadFileName)
                    into(downloadFolder)
                }
                delete(downloadFileName)
            } else {
                copy {
                    from downloadFileName
                    into downloadFolder
                }
            }
        }
    }
}

class Download {
    String id
    String name = "data"
    String ext = "zip"
}<|MERGE_RESOLUTION|>--- conflicted
+++ resolved
@@ -18,12 +18,8 @@
 
 group = 'com.esri.samples'
 
-<<<<<<< HEAD
 arcgis.version = '100.5.0-2365'
 arcgis.internal = true
-=======
-arcgis.version = '100.5.0-2362'
->>>>>>> 237fc58a
 
 javafx {
     version = "11.0.1"
@@ -47,26 +43,26 @@
 
 task downloadData {
     description = "Downloads data from AGOL for samples with offline data"
-    
+
     def samplesData = './samples-data'
     if (!file(samplesData).exists()) {
         mkdir(samplesData)
     }
     downloadSampleData([new Download(id: "9d2987a825c646468b3ce7512fb76e2d")], 'enc')
-    downloadSampleData([new Download(id: 'cd61610c030446689991cc159d354e25'), 
+    downloadSampleData([new Download(id: 'cd61610c030446689991cc159d354e25'),
                         new Download(id: '98092369c4ae4d549bbbd45dba993ebc')], 'monterey_elevation')
     downloadSampleData([new Download(id: '296269901180442a88a3351640ff2262')], 'bristol')
     downloadSampleData([new Download(id: '3af5cfec0fd24dac8d88aea679027cb9')], 'dolmus_3ds')
     downloadSampleData([new Download(id: '78847654fbe042e6af617ebbfbf985c7')], 'bradley_low_3ds')
-    downloadSampleData([new Download(id: '9ebd467801244ad79920be3c27f774da'), 
+    downloadSampleData([new Download(id: '9ebd467801244ad79920be3c27f774da'),
                         new Download(id: '3b279365273043ae90f09cb0b112d40d')], 'mmpk')
-    downloadSampleData([new Download(id: '793a4620fbba443a931ac1fa52ad7f45'), 
+    downloadSampleData([new Download(id: '793a4620fbba443a931ac1fa52ad7f45'),
                         new Download(id: '1455c3dbfc43497983572117c7d6064c')], 'sanfrancisco')
-    downloadSampleData([new Download(id: 'f3fd11e862694698bccec206bde3c934'), 
+    downloadSampleData([new Download(id: 'f3fd11e862694698bccec206bde3c934'),
                         new Download(id: 'fef6001edc7a44f9932310d14682f1bc'),
                         new Download(id: 'f31ea54e460e4439848557ab722baa0b')], 'shapefiles')
     downloadSampleData([new Download(id: '80b43ba48f524a8eb0cb54f0f1ee9a5f'),
-                        new Download(id: '00113a41bea0401290635f8503bb4acf'), 
+                        new Download(id: '00113a41bea0401290635f8503bb4acf'),
                         new Download(id: 'df6f7fb0bf714e128cc3f919c126dd22')], 'raster')
     downloadSampleData([new Download(id: 'd98b3e5293834c5f852f13c569930caa'),
                         new Download(id: '68ec42517cdd439e81b036210483e8e7')], 'auroraCO')
