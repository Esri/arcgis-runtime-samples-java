--- conflicted
+++ resolved
@@ -49,15 +49,8 @@
     // create a new scene view
     sceneView = new SceneView();
 
-<<<<<<< HEAD
-    // load a mobile scene package
-    final String mspkPath = new File(System.getProperty("data.dir"), "./samples-data/mspk/philadelphia.mspk").getAbsolutePath();
-
-    // create a mobile scene package from the file
-=======
     // create a mobile scene package from a file
     final String mspkPath = new File("./samples-data/mspk/philadelphia.mspk").getAbsolutePath();
->>>>>>> f92d1f64
     MobileScenePackage mobileScenePackage = new MobileScenePackage(mspkPath);
 
     // load the mobile scene package
