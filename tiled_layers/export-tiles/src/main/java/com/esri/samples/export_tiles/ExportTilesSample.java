/*
 * Copyright 2017 Esri.
 *
 * Licensed under the Apache License, Version 2.0 (the "License"); you may not
 * use this file except in compliance with the License. You may obtain a copy of
 * the License at
 *
 * http://www.apache.org/licenses/LICENSE-2.0
 *
 * Unless required by applicable law or agreed to in writing, software
 * distributed under the License is distributed on an "AS IS" BASIS, WITHOUT
 * WARRANTIES OR CONDITIONS OF ANY KIND, either express or implied. See the
 * License for the specific language governing permissions and limitations under
 * the License.
 */

package com.esri.samples.export_tiles;

import java.io.File;
import java.io.IOException;
import java.util.concurrent.ExecutionException;

import javafx.application.Application;
import javafx.application.Platform;
import javafx.geometry.Insets;
import javafx.geometry.Point2D;
import javafx.geometry.Pos;
import javafx.scene.Scene;
import javafx.scene.control.Alert;
import javafx.scene.control.Button;
import javafx.scene.control.ProgressBar;
import javafx.scene.layout.StackPane;
import javafx.stage.Stage;

import com.esri.arcgisruntime.concurrent.Job;
import com.esri.arcgisruntime.concurrent.ListenableFuture;
import com.esri.arcgisruntime.data.TileCache;
import com.esri.arcgisruntime.geometry.Envelope;
import com.esri.arcgisruntime.geometry.Point;
import com.esri.arcgisruntime.layers.ArcGISTiledLayer;
import com.esri.arcgisruntime.loadable.LoadStatus;
import com.esri.arcgisruntime.mapping.ArcGISMap;
import com.esri.arcgisruntime.mapping.Basemap;
import com.esri.arcgisruntime.mapping.view.Graphic;
import com.esri.arcgisruntime.mapping.view.GraphicsOverlay;
import com.esri.arcgisruntime.mapping.view.MapView;
import com.esri.arcgisruntime.symbology.SimpleLineSymbol;
import com.esri.arcgisruntime.tasks.tilecache.ExportTileCacheJob;
import com.esri.arcgisruntime.tasks.tilecache.ExportTileCacheParameters;
import com.esri.arcgisruntime.tasks.tilecache.ExportTileCacheTask;

public class ExportTilesSample extends Application {

  private MapView mapView;

  @Override
  public void start(Stage stage) {

    try {
      // create stack pane and application scene
      StackPane stackPane = new StackPane();
      Scene scene = new Scene(stackPane);

      // set title, size, and add scene to stage
      stage.setTitle("Export Tiles Sample");
      stage.setWidth(800);
      stage.setHeight(700);
      stage.setScene(scene);
      stage.show();

      // create an ArcGISTiledLayer to use as the basemap
      ArcGISTiledLayer tiledLayer = new ArcGISTiledLayer("https://sampleserver6.arcgisonline" +
          ".com/arcgis/rest/services/World_Street_Map/MapServer");
      ArcGISMap map = new ArcGISMap(new Basemap(tiledLayer));

      // set the map to the map view
      mapView = new MapView();
      mapView.setMap(map);

      // create a graphics overlay for the map view
      GraphicsOverlay graphicsOverlay = new GraphicsOverlay();
      mapView.getGraphicsOverlays().add(graphicsOverlay);

      // create a graphic to show a box around the tiles we want to download
      Graphic downloadArea = new Graphic();
      graphicsOverlay.getGraphics().add(downloadArea);
      SimpleLineSymbol simpleLineSymbol = new SimpleLineSymbol(SimpleLineSymbol.Style.SOLID, 0xFFFF0000, 2);
      downloadArea.setSymbol(simpleLineSymbol);

      // update the box whenever the viewpoint changes
      mapView.addViewpointChangedListener(viewpointChangedEvent -> {
        if (map.getLoadStatus() == LoadStatus.LOADED) {
          // upper left corner of the downloaded tile cache area
          Point2D minScreenPoint = new Point2D(50, 50);
          // lower right corner of the downloaded tile cache area
          Point2D maxScreenPoint = new Point2D(mapView.getWidth() - 50, mapView.getHeight() - 50);
          // convert screen points to map points
          Point minPoint = mapView.screenToLocation(minScreenPoint);
          Point maxPoint = mapView.screenToLocation(maxScreenPoint);
          // use the points to define and return an envelope
          if (minPoint != null && maxPoint != null) {
            Envelope envelope = new Envelope(minPoint, maxPoint);
            downloadArea.setGeometry(envelope);
          }
        }
      });

      // create button to export tiles
      Button exportTilesButton = new Button("Export Tiles");

      // create progress bar to show task progress
      ProgressBar progressBar = new ProgressBar();
      progressBar.setProgress(0.0);
      progressBar.setVisible(false);

      // when the button is clicked, export the tiles to a temporary file
      exportTilesButton.setOnAction(e -> {
          try {
            // disable the button and show the progress bar
            exportTilesButton.setDisable(true);
            progressBar.setVisible(true);

            // create a file and define the scale for the job
            File tempFile = File.createTempFile("tiles", ".tpk");
            double minScale = mapView.getMapScale();
            double maxScale = tiledLayer.getMaxScale();

            // minScale must always be larger than maxScale
            if (minScale <= maxScale) {
              minScale = maxScale + 1;
            }

            // create a task
            ExportTileCacheTask exportTileCacheTask = new ExportTileCacheTask(tiledLayer.getUri());

            // create parameters for the export tiles job
            ListenableFuture<ExportTileCacheParameters> exportTileCacheParametersListenableFuture =
                    exportTileCacheTask.createDefaultExportTileCacheParametersAsync(downloadArea.getGeometry(), minScale, maxScale);

            exportTileCacheParametersListenableFuture.addDoneListener(() -> {
              try {
                ExportTileCacheParameters exportTileCacheParameters = exportTileCacheParametersListenableFuture.get();

<<<<<<< HEAD
                // create a job with the parameters
                exportTileCacheJob = exportTileCacheTask.exportTileCache(exportTileCacheParameters, tempFile.getAbsolutePath());
=======
                /// create a job with the parameters
                ExportTileCacheJob exportTileCacheJob = exportTileCacheTask.exportTileCache(exportTileCacheParameters, tempFile.getAbsolutePath());
>>>>>>> 5af9c0c7

                // start the job and wait for it to finish
                exportTileCacheJob.start();
                exportTileCacheJob.addProgressChangedListener(() -> progressBar.setProgress(exportTileCacheJob.getProgress() / 100.0));

                exportTileCacheJob.addJobDoneListener(() -> {
                  if (exportTileCacheJob.getStatus() == Job.Status.SUCCEEDED) {

                    //show preview of exported tiles in alert
                    TileCache tileCache = exportTileCacheJob.getResult();
                    Alert preview = new Alert(Alert.AlertType.INFORMATION);
                    preview.initOwner(mapView.getScene().getWindow());
                    preview.setTitle("Preview");
                    preview.setHeaderText("Exported to " + tileCache.getPath());
                    MapView mapPreview = new MapView();
                    mapPreview.setMinSize(400, 400);
                    ArcGISTiledLayer tiledLayerPreview = new ArcGISTiledLayer(tileCache);
                    ArcGISMap previewMap = new ArcGISMap(new Basemap(tiledLayerPreview));
                    mapPreview.setMap(previewMap);
                    preview.getDialogPane().setContent(mapPreview);
                    preview.show();

                  } else {
                    Alert alert = new Alert(Alert.AlertType.ERROR, exportTileCacheJob.getError().getAdditionalMessage());
                    alert.show();
                  }

                  Platform.runLater(() -> {
                    progressBar.setVisible(false);
                    exportTilesButton.setDisable(false);
                  });
                });

              } catch (InterruptedException | ExecutionException ex) {
                Alert alert = new Alert(Alert.AlertType.ERROR, ex.getMessage());
                alert.show();
                progressBar.setVisible(false);
                progressBar.setProgress(0);
              }
            });
          } catch (IOException ex) {
            Alert alert = new Alert(Alert.AlertType.ERROR, "Failed to create temporary file");
            alert.show();
          }
      });

      // add the map view, button, and progress bar to stack pane
      stackPane.getChildren().addAll(mapView, exportTilesButton, progressBar);
      StackPane.setAlignment(exportTilesButton, Pos.BOTTOM_CENTER);
      StackPane.setMargin(exportTilesButton, new Insets(0, 0, 100, 0));
      StackPane.setAlignment(progressBar, Pos.BOTTOM_CENTER);
      StackPane.setMargin(progressBar, new Insets(0, 0, 80, 0));

    } catch (Exception e) {
      // on any error, display the stack trace.
      e.printStackTrace();
    }
  }

  /**
   * Stops and releases all resources used in application.
   */
  @Override
  public void stop() {

    if (mapView != null) {
      mapView.dispose();
    }
  }

  /**
   * Opens and runs application.
   *
   * @param args arguments passed to this application
   */
  public static void main(String[] args) {

    Application.launch(args);
  }

}<|MERGE_RESOLUTION|>--- conflicted
+++ resolved
@@ -141,13 +141,8 @@
               try {
                 ExportTileCacheParameters exportTileCacheParameters = exportTileCacheParametersListenableFuture.get();
 
-<<<<<<< HEAD
                 // create a job with the parameters
-                exportTileCacheJob = exportTileCacheTask.exportTileCache(exportTileCacheParameters, tempFile.getAbsolutePath());
-=======
-                /// create a job with the parameters
                 ExportTileCacheJob exportTileCacheJob = exportTileCacheTask.exportTileCache(exportTileCacheParameters, tempFile.getAbsolutePath());
->>>>>>> 5af9c0c7
 
                 // start the job and wait for it to finish
                 exportTileCacheJob.start();
