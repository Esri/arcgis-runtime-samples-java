--- conflicted
+++ resolved
@@ -18,12 +18,7 @@
 
 group = 'com.esri.samples'
 
-<<<<<<< HEAD
-arcgis.version = '100.5.0-2376'
-arcgis.internal = true
-=======
 arcgis.version = '100.5.0'
->>>>>>> 1c5fa6ca
 
 javafx {
     version = "11.0.1"
