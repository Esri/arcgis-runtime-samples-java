--- conflicted
+++ resolved
@@ -84,9 +84,5 @@
 }
 
 task wrapper(type: Wrapper) {
-<<<<<<< HEAD
-    gradleVersion = '4.10'
-=======
     gradleVersion = '4.10.2'
->>>>>>> c8e1c13e
 }