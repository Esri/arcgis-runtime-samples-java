# Edit KML ground overlay

Edit the values of a KML ground overlay.

<<<<<<< HEAD
![Image of edit KML ground overlay](EditKmlGroundOverlay.png)
=======
![Image of edit KML ground overlay](EditKMLGroundOverlay.png)
>>>>>>> b1f08ecb

## Use case

KML ground overlays are used for showing aerial imagery, symbology, or other images draped over a scene. Changing the geometry, rotation, and other attributes of a ground overlay after it has been loaded allows for live editing.  For example, editing the geometry and opacity of a historical image draped over present day satellite imagery makes it possible to view change over time.

## How to use the sample

Use the slider to adjust the opacity of the ground overlay.

## How it works

1. Create an `Envelope` defining the geometry of the overlay.
2. Create a `KmlIcon` using a URI linking to an image.
3. Create a `KmlGroundOverlay` using the envelope and icon.
4. Set the value of `KmlGroundOverlay.setRotation()`.
5. Create a `KmlDataset` using the ground overlay.
6. Create a `KmlLayer` using the dataset.
7. Add the KML layer to the scene.
8. Listen for changes to the opacity slider and change the color value of the ground overlay appropriately using `KmlGroundOverlay.setColor()`.

## Relevant API

* KmlDataset
* KmlGroundOverlay
* KmlIcon
* KmlLayer

## About the data

The image used in this sample is an [aerial view of the campus of the University of Oregon](https://libapps.s3.amazonaws.com/accounts/55937/images/1944.jpg). This imagery was taken in 1944 by the U.S. Army Corps of Engineers. It is publicly available as [Online Aerial Imagery](https://researchguides.uoregon.edu/online-aerial-photography) hosted by Oregon University Library. It is also available as a Portal item on ArcGIS Online as [University of Oregon Campus Aerial Imagery - 1944](https://arcgisruntime.maps.arcgis.com/home/item.html?id=1f3677c24b2c446e96eaf1099292e83e).

## Tags

imagery, Keyhole, KML, KMZ, OGC<|MERGE_RESOLUTION|>--- conflicted
+++ resolved
@@ -2,11 +2,7 @@
 
 Edit the values of a KML ground overlay.
 
-<<<<<<< HEAD
-![Image of edit KML ground overlay](EditKmlGroundOverlay.png)
-=======
 ![Image of edit KML ground overlay](EditKMLGroundOverlay.png)
->>>>>>> b1f08ecb
 
 ## Use case
 
