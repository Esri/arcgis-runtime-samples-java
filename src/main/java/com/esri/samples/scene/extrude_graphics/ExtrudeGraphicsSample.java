/*
 * Copyright 2017 Esri.
 *
 * Licensed under the Apache License, Version 2.0 (the "License"); you may not
 * use this file except in compliance with the License. You may obtain a copy of
 * the License at
 *
 * http://www.apache.org/licenses/LICENSE-2.0
 *
 * Unless required by applicable law or agreed to in writing, software
 * distributed under the License is distributed on an "AS IS" BASIS, WITHOUT
 * WARRANTIES OR CONDITIONS OF ANY KIND, either express or implied. See the
 * License for the specific language governing permissions and limitations under
 * the License.
 */

package com.esri.samples.scene.extrude_graphics;

import java.util.Arrays;
import java.util.List;
import java.util.stream.Collectors;
import java.util.stream.IntStream;

import javafx.application.Application;
import javafx.scene.Scene;
import javafx.scene.layout.StackPane;
import javafx.scene.paint.Color;
import javafx.stage.Stage;

import com.esri.arcgisruntime.geometry.Point;
import com.esri.arcgisruntime.geometry.PointCollection;
import com.esri.arcgisruntime.geometry.Polygon;
import com.esri.arcgisruntime.mapping.ArcGISScene;
import com.esri.arcgisruntime.mapping.ArcGISTiledElevationSource;
import com.esri.arcgisruntime.mapping.Basemap;
import com.esri.arcgisruntime.mapping.Surface;
import com.esri.arcgisruntime.mapping.view.Camera;
import com.esri.arcgisruntime.mapping.view.Graphic;
import com.esri.arcgisruntime.mapping.view.GraphicsOverlay;
import com.esri.arcgisruntime.mapping.view.LayerSceneProperties;
import com.esri.arcgisruntime.mapping.view.SceneView;
import com.esri.arcgisruntime.symbology.ColorUtil;
import com.esri.arcgisruntime.symbology.Renderer.SceneProperties;
import com.esri.arcgisruntime.symbology.SimpleFillSymbol;
import com.esri.arcgisruntime.symbology.SimpleRenderer;

public class ExtrudeGraphicsSample extends Application {

  private SceneView sceneView;
  private static final String ELEVATION_IMAGE_SERVICE =
      "http://elevation3d.arcgis.com/arcgis/rest/services/WorldElevation3D/Terrain3D/ImageServer";

  @Override
  public void start(Stage stage) throws Exception {

    try {

      // create stack pane and JavaFX app scene
      StackPane stackPane = new StackPane();
      Scene fxScene = new Scene(stackPane);

      // set title, squareSize, and add JavaFX scene to stage
      stage.setTitle("Extrude Graphics Sample");
      stage.setWidth(800);
      stage.setHeight(700);
      stage.setScene(fxScene);
      stage.show();

      // create a scene and add a basemap to it
      ArcGISScene scene = new ArcGISScene();
      scene.setBasemap(Basemap.createImagery());

      // add the SceneView to the stack pane
      sceneView = new SceneView();
      sceneView.setArcGISScene(scene);
      stackPane.getChildren().add(sceneView);

      // add a camera and initial camera position
<<<<<<< HEAD
      Camera camera = new Camera(28.4, 83, 10000, 10.0, 80.0, 0.0);
=======
      Camera camera = new Camera(28.4, 83, 10000, 10.0, 80.0, 0);
>>>>>>> 19b4076a
      sceneView.setViewpointCamera(camera);

      // add base surface for elevation data
      Surface surface = new Surface();
      surface.getElevationSources().add(new ArcGISTiledElevationSource(ELEVATION_IMAGE_SERVICE));
      scene.setBaseSurface(surface);

      // add a graphics overlay
      GraphicsOverlay graphicsOverlay = new GraphicsOverlay();
      graphicsOverlay.getSceneProperties().setSurfacePlacement(LayerSceneProperties.SurfacePlacement.DRAPED);

      // set renderer with extrusion property
      SimpleRenderer renderer = new SimpleRenderer();
      SceneProperties renderProperties = renderer.getSceneProperties();
      renderProperties.setExtrusionMode(SceneProperties.ExtrusionMode.BASE_HEIGHT);
      renderProperties.setExtrusionExpression("[HEIGHT]");
      graphicsOverlay.setRenderer(renderer);

      // setup graphic positions
      double squareSize = 0.01;
      double maxHeight = 10000.0;
      double x = camera.getLocation().getX();
      double y = camera.getLocation().getY() + 0.2;
      List<Point> points = IntStream.range(0, 100).mapToObj(i -> new Point(i / 10 * squareSize + x, i % 10 *
          squareSize + y)).collect(Collectors.toList());

      // create and style graphics
      points.forEach(p -> {
        double z = (int) (maxHeight * Math.random());
        int color = ColorUtil.colorToArgb(Color.color(1.0 / maxHeight * z, 0, 0.5, 1));
        Polygon polygon = new Polygon(new PointCollection(Arrays.asList(new Point(p.getX(), p.getY(), z), new Point(p
            .getX() + squareSize, p.getY(), z), new Point(p.getX() + squareSize, p.getY() + squareSize, z), new Point(p
                .getX(), p.getY() + squareSize, z))));
        Graphic graphic = new Graphic(polygon);
        graphic.getAttributes().put("HEIGHT", z);
        graphic.setSymbol(new SimpleFillSymbol(SimpleFillSymbol.Style.SOLID, color, null));
        graphicsOverlay.getGraphics().add(graphic);
      });

      sceneView.getGraphicsOverlays().add(graphicsOverlay);
    } catch (Exception e) {
      // on any error, display the stack trace
      e.printStackTrace();
    }
  }

  /**
   * Stops and releases all resources used in application.
   */
  @Override
  public void stop() {

    if (sceneView != null) {
      sceneView.dispose();
    }
  }

  /**
   * Opens and runs application.
   *
   * @param args arguments passed to this application
   */
  public static void main(String[] args) {

    Application.launch(args);
  }
}<|MERGE_RESOLUTION|>--- conflicted
+++ resolved
@@ -75,12 +75,7 @@
       sceneView.setArcGISScene(scene);
       stackPane.getChildren().add(sceneView);
 
-      // add a camera and initial camera position
-<<<<<<< HEAD
-      Camera camera = new Camera(28.4, 83, 10000, 10.0, 80.0, 0.0);
-=======
       Camera camera = new Camera(28.4, 83, 10000, 10.0, 80.0, 0);
->>>>>>> 19b4076a
       sceneView.setViewpointCamera(camera);
 
       // add base surface for elevation data
