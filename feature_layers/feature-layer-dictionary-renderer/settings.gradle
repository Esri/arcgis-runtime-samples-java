rootProject.name = 'feature-layer-dictionary-renderer'

// download sample data
def ant = new groovy.util.AntBuilder()

if (!file("./samples-data").exists()) {
<<<<<<< HEAD
    file("./samples-data/dictionary").mkdirs()
=======
>>>>>>> 0e5fc1d3
    ant.get(
            src: "https://arcgisruntime.maps.arcgis.com/sharing/rest/content/items/5491f01d92554751902ecad85cc5d6ca/data",
            dest: file("./data.zip")
    )
    ant.unzip(
            src: file("./data.zip"),
            dest: file("./samples-data/dictionary")
    )
    delete file("./data.zip")
<<<<<<< HEAD
=======

>>>>>>> 0e5fc1d3
    file("./samples-data/stylx").mkdirs()
    ant.get(
            src: "https://arcgisruntime.maps.arcgis.com/sharing/rest/content/items/c78b149a1d52414682c86a5feeb13d30/data",
            dest: file("./samples-data/stylx/mil2525d.stylx")
    )
}<|MERGE_RESOLUTION|>--- conflicted
+++ resolved
@@ -4,10 +4,6 @@
 def ant = new groovy.util.AntBuilder()
 
 if (!file("./samples-data").exists()) {
-<<<<<<< HEAD
-    file("./samples-data/dictionary").mkdirs()
-=======
->>>>>>> 0e5fc1d3
     ant.get(
             src: "https://arcgisruntime.maps.arcgis.com/sharing/rest/content/items/5491f01d92554751902ecad85cc5d6ca/data",
             dest: file("./data.zip")
@@ -17,10 +13,7 @@
             dest: file("./samples-data/dictionary")
     )
     delete file("./data.zip")
-<<<<<<< HEAD
-=======
 
->>>>>>> 0e5fc1d3
     file("./samples-data/stylx").mkdirs()
     ant.get(
             src: "https://arcgisruntime.maps.arcgis.com/sharing/rest/content/items/c78b149a1d52414682c86a5feeb13d30/data",
