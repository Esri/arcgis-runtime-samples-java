--- conflicted
+++ resolved
@@ -18,11 +18,7 @@
 
 group = 'com.esri.samples'
 
-<<<<<<< HEAD
-arcgis.version = '100.5.0-2370'
-=======
 arcgis.version = '100.5.0-2376'
->>>>>>> 904fb55b
 arcgis.internal = true
 
 javafx {
