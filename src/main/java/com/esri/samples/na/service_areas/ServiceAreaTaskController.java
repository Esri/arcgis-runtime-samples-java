/*
 * Copyright 2016 Esri.
 * 
 * Licensed under the Apache License, Version 2.0 (the "License"); you may not
 * use this file except in compliance with the License. You may obtain a copy of
 * the License at
 * 
 * http://www.apache.org/licenses/LICENSE-2.0
 * 
 * Unless required by applicable law or agreed to in writing, software
 * distributed under the License is distributed on an "AS IS" BASIS, WITHOUT
 * WARRANTIES OR CONDITIONS OF ANY KIND, either express or implied. See the
 * License for the specific language governing permissions and limitations under
 * the License.
 */
package com.esri.samples.na.service_areas;

import java.util.ArrayList;
import java.util.Arrays;
import java.util.List;
import java.util.concurrent.ExecutionException;

import javafx.fxml.FXML;
import javafx.geometry.Point2D;
import javafx.scene.control.Alert;
import javafx.scene.control.Alert.AlertType;
import javafx.scene.control.ProgressIndicator;
import javafx.scene.control.ToggleButton;
import javafx.scene.input.MouseButton;

import com.esri.arcgisruntime.concurrent.ListenableFuture;
import com.esri.arcgisruntime.geometry.Point;
import com.esri.arcgisruntime.geometry.Polyline;
import com.esri.arcgisruntime.geometry.PolylineBuilder;
import com.esri.arcgisruntime.geometry.SpatialReference;
import com.esri.arcgisruntime.geometry.SpatialReferences;
import com.esri.arcgisruntime.mapping.ArcGISMap;
import com.esri.arcgisruntime.mapping.Basemap;
import com.esri.arcgisruntime.mapping.Viewpoint;
import com.esri.arcgisruntime.mapping.view.Graphic;
import com.esri.arcgisruntime.mapping.view.GraphicsOverlay;
import com.esri.arcgisruntime.mapping.view.MapView;
import com.esri.arcgisruntime.symbology.PictureMarkerSymbol;
import com.esri.arcgisruntime.symbology.SimpleFillSymbol;
import com.esri.arcgisruntime.symbology.SimpleLineSymbol;
import com.esri.arcgisruntime.tasks.networkanalysis.PolylineBarrier;
import com.esri.arcgisruntime.tasks.networkanalysis.ServiceAreaFacility;
import com.esri.arcgisruntime.tasks.networkanalysis.ServiceAreaParameters;
import com.esri.arcgisruntime.tasks.networkanalysis.ServiceAreaPolygon;
import com.esri.arcgisruntime.tasks.networkanalysis.ServiceAreaPolygonDetail;
import com.esri.arcgisruntime.tasks.networkanalysis.ServiceAreaResult;
import com.esri.arcgisruntime.tasks.networkanalysis.ServiceAreaTask;

public class ServiceAreaTaskController {

  @FXML private MapView mapView;
  @FXML private ToggleButton btnAddFacility;
  @FXML private ToggleButton btnAddBarrier;
  @FXML private ProgressIndicator progressIndicator;

  // all location were serice areas will be found
  private List<ServiceAreaFacility> serviceAreaFacilities;

  // task to find service area around a facility
  private ServiceAreaTask serviceAreaTask;
  // used for solving task above
  private ServiceAreaParameters serviceAreaParameters;
  // for displaying service area facilities to the mapview
  private GraphicsOverlay facilityOverlay;
  // for displaying service areas to the mapview
  private GraphicsOverlay serviceAreasOverlay;
  // for displaying barriers to mapview
  private GraphicsOverlay barrierOverlay;
  // used to make barriers
  private PolylineBuilder barrierBuilder;
  // fills service areas with a color when displayed to mapview
  private List<SimpleFillSymbol> fillSymbols;
  // used for placing geometry on mapview
  private SpatialReference spatialReference = SpatialReferences.getWebMercator();

  @FXML
  public void initialize() {

    ArcGISMap map = new ArcGISMap(Basemap.createStreets());
    mapView.setMap(map);
    // set mapview to San Francisco
    mapView.setViewpoint(new Viewpoint(37.77, -122.41, 40000));

    // create service area task from url
    final String SanFranciscoRegion = "http://qadev000238.esri.com/server/rest/services/NA/SanFran_WithTM/NAServer/Service_Area_Defaults";
    serviceAreaTask = new ServiceAreaTask(SanFranciscoRegion);
    serviceAreaTask.loadAsync();
    // create default parameters from task
    ListenableFuture<ServiceAreaParameters> parameters = serviceAreaTask.createDefaultParametersAsync();
    parameters.addDoneListener(() -> {
      try {
        serviceAreaParameters = parameters.get();
        serviceAreaParameters.setPolygonDetail(ServiceAreaPolygonDetail.HIGH);
        serviceAreaParameters.setReturnPolygons(true);
        // adding another service area of 2 minutes
        // default parameters have a default service area of 5 minutes
        serviceAreaParameters.getDefaultImpedanceCutoffs().addAll(Arrays.asList(2.0));
      } catch (ExecutionException | InterruptedException e) {
        e.printStackTrace();
      }
    });

    // for displaying graphics to mapview
    serviceAreasOverlay = new GraphicsOverlay();
    facilityOverlay = new GraphicsOverlay();
    barrierOverlay = new GraphicsOverlay();
    mapView.getGraphicsOverlays().addAll(Arrays.asList(serviceAreasOverlay, barrierOverlay, facilityOverlay));

    barrierBuilder = new PolylineBuilder(spatialReference);
    serviceAreaFacilities = new ArrayList<>();

    SimpleLineSymbol outline = new SimpleLineSymbol(SimpleLineSymbol.Style.SOLID, 0xFF000000, 3.0f);
    fillSymbols = new ArrayList<>();
    fillSymbols.add(new SimpleFillSymbol(SimpleFillSymbol.Style.SOLID, 0x66FF0000, outline));
    fillSymbols.add(new SimpleFillSymbol(SimpleFillSymbol.Style.SOLID, 0x66FFA500, outline));

    // icon used to display facilities to mapview
    String facilityUrl = "http://static.arcgis.com/images/Symbols/SafetyHealth/Hospital.png";
    PictureMarkerSymbol facilitySymbol = new PictureMarkerSymbol(facilityUrl);
    facilitySymbol.setHeight(30);
    facilitySymbol.setWidth(30);

    // creates facilities and barriers at user's clicked location
    mapView.setOnMouseClicked(e -> {
      if (e.getButton() == MouseButton.PRIMARY && e.isStillSincePress()) {
        // create a point from where the user clicked
        Point2D point = new Point2D(e.getX(), e.getY());
        Point mapPoint = mapView.screenToLocation(point);
        if (btnAddFacility.isSelected()) {
          // create facility from point and display to mapview
          Point servicePoint = new Point(mapPoint.getX(), mapPoint.getY(), spatialReference);
          serviceAreaFacilities.add(new ServiceAreaFacility(servicePoint));
          facilityOverlay.getGraphics().add(new Graphic(servicePoint, facilitySymbol));
        } else if (btnAddBarrier.isSelected()) {
          // create barrier and display to mapview
          barrierBuilder.addPoint(new Point(mapPoint.getX(), mapPoint.getY(), spatialReference));
          barrierOverlay.getGraphics().add(barrierOverlay.getGraphics().size(), new Graphic(barrierBuilder.toGeometry(), outline));
        }
      }
    });
  }

  /**
   * Starts creating a new barrier if barrier button is selected.
   */
  @FXML
  private void createBarrier() {
    if (btnAddBarrier.isSelected()) {
      barrierBuilder = new PolylineBuilder(spatialReference);
    }
  }

  /**
   * Clears all graphics from mapview and clears all facilities and barriers from service area parameters.
   */
  @FXML
  private void clearRouteAndGraphics() {
    serviceAreaParameters.clearFacilities();
    serviceAreaParameters.clearPolylineBarriers();
    serviceAreaFacilities.clear();
    facilityOverlay.getGraphics().clear();
    serviceAreasOverlay.getGraphics().clear();
    barrierOverlay.getGraphics().clear();
  }

  /**
   * Solves Service Areas Task using the facilities and barriers that were added to the mapview.
   * <p>
   * All service areas that are return will be displayed to the mapview.
   */
  @FXML
  private void showServiceAreas() {

<<<<<<< HEAD
=======
    //turn barrier button off and add any barriers to service area parameters
    btnAddBarrier.setSelected(false);
    List<PolylineBarrier> polylineBarriers = new ArrayList<>();
    barrierOverlay.getGraphics().forEach(barrier -> polylineBarriers.add(new PolylineBarrier((Polyline) barrier.getGeometry())));
    serviceAreaParameters.setPolylineBarriers(polylineBarriers);

>>>>>>> 585f1fd0
    // need at least one facility for the task to work
    if (serviceAreaFacilities.size() > 0) {
      progressIndicator.setVisible(true);
      //turn barrier button off and add any barriers to service area parameters
      btnAddBarrier.setSelected(false);
      List<PolylineBarrier> polylineBarriers = new ArrayList<>();
      barrierOverlay.getGraphics()
          .forEach(barrier -> polylineBarriers.add(new PolylineBarrier((Polyline) barrier.getGeometry())));
      serviceAreaParameters.setPolylineBarriers(polylineBarriers);

      serviceAreasOverlay.getGraphics().clear();
      serviceAreaParameters.setFacilities(serviceAreaFacilities);
      // find service areas around facility using parameters that were set
      ListenableFuture<ServiceAreaResult> result = serviceAreaTask.solveServiceAreaAsync(serviceAreaParameters);
      result.addDoneListener(() -> {
        try {
          // display all service areas that were found to mapview
          List<Graphic> graphics = serviceAreasOverlay.getGraphics();
          ServiceAreaResult serviceAreaResult = result.get();
          for (int i = 0; i < serviceAreaFacilities.size(); i++) {
            List<ServiceAreaPolygon> polygons = serviceAreaResult.getResultPolygons(i);
            // could be more than one service area
            for (int j = 0; j < polygons.size(); j++) {
              graphics.add(new Graphic(polygons.get(j).getGeometry(), fillSymbols.get(j % 2)));
            }
          }
        } catch (ExecutionException | InterruptedException e) {
          if (e.getMessage().contains("Unable to complete operation")) {
            showErrorMessage("Facility not within San Francisco area!");
          } else {
            e.printStackTrace();
          }
        }
        progressIndicator.setVisible(false);
      });
    } else {
      showErrorMessage("Must have at least 1 Facility!");
    }
  }

  /** 
   * Shows error message to user if something went wrong with solving task.
   * 
   * @param message error message to show.
   */
  private void showErrorMessage(String message) {
    Alert dialog = new Alert(AlertType.WARNING);
    dialog.setHeaderText(null);
    dialog.setTitle("Error");
    dialog.setContentText(message);
    dialog.showAndWait();
  }

  /**
   * Stops and releases all resources used in application.
   */
  void terminate() {

    if (mapView != null) {
      mapView.dispose();
    }
  }
}
<|MERGE_RESOLUTION|>--- conflicted
+++ resolved
@@ -1,250 +1,241 @@
-/*
- * Copyright 2016 Esri.
- * 
- * Licensed under the Apache License, Version 2.0 (the "License"); you may not
- * use this file except in compliance with the License. You may obtain a copy of
- * the License at
- * 
- * http://www.apache.org/licenses/LICENSE-2.0
- * 
- * Unless required by applicable law or agreed to in writing, software
- * distributed under the License is distributed on an "AS IS" BASIS, WITHOUT
- * WARRANTIES OR CONDITIONS OF ANY KIND, either express or implied. See the
- * License for the specific language governing permissions and limitations under
- * the License.
- */
-package com.esri.samples.na.service_areas;
-
-import java.util.ArrayList;
-import java.util.Arrays;
-import java.util.List;
-import java.util.concurrent.ExecutionException;
-
-import javafx.fxml.FXML;
-import javafx.geometry.Point2D;
-import javafx.scene.control.Alert;
-import javafx.scene.control.Alert.AlertType;
-import javafx.scene.control.ProgressIndicator;
-import javafx.scene.control.ToggleButton;
-import javafx.scene.input.MouseButton;
-
-import com.esri.arcgisruntime.concurrent.ListenableFuture;
-import com.esri.arcgisruntime.geometry.Point;
-import com.esri.arcgisruntime.geometry.Polyline;
-import com.esri.arcgisruntime.geometry.PolylineBuilder;
-import com.esri.arcgisruntime.geometry.SpatialReference;
-import com.esri.arcgisruntime.geometry.SpatialReferences;
-import com.esri.arcgisruntime.mapping.ArcGISMap;
-import com.esri.arcgisruntime.mapping.Basemap;
-import com.esri.arcgisruntime.mapping.Viewpoint;
-import com.esri.arcgisruntime.mapping.view.Graphic;
-import com.esri.arcgisruntime.mapping.view.GraphicsOverlay;
-import com.esri.arcgisruntime.mapping.view.MapView;
-import com.esri.arcgisruntime.symbology.PictureMarkerSymbol;
-import com.esri.arcgisruntime.symbology.SimpleFillSymbol;
-import com.esri.arcgisruntime.symbology.SimpleLineSymbol;
-import com.esri.arcgisruntime.tasks.networkanalysis.PolylineBarrier;
-import com.esri.arcgisruntime.tasks.networkanalysis.ServiceAreaFacility;
-import com.esri.arcgisruntime.tasks.networkanalysis.ServiceAreaParameters;
-import com.esri.arcgisruntime.tasks.networkanalysis.ServiceAreaPolygon;
-import com.esri.arcgisruntime.tasks.networkanalysis.ServiceAreaPolygonDetail;
-import com.esri.arcgisruntime.tasks.networkanalysis.ServiceAreaResult;
-import com.esri.arcgisruntime.tasks.networkanalysis.ServiceAreaTask;
-
-public class ServiceAreaTaskController {
-
-  @FXML private MapView mapView;
-  @FXML private ToggleButton btnAddFacility;
-  @FXML private ToggleButton btnAddBarrier;
-  @FXML private ProgressIndicator progressIndicator;
-
-  // all location were serice areas will be found
-  private List<ServiceAreaFacility> serviceAreaFacilities;
-
-  // task to find service area around a facility
-  private ServiceAreaTask serviceAreaTask;
-  // used for solving task above
-  private ServiceAreaParameters serviceAreaParameters;
-  // for displaying service area facilities to the mapview
-  private GraphicsOverlay facilityOverlay;
-  // for displaying service areas to the mapview
-  private GraphicsOverlay serviceAreasOverlay;
-  // for displaying barriers to mapview
-  private GraphicsOverlay barrierOverlay;
-  // used to make barriers
-  private PolylineBuilder barrierBuilder;
-  // fills service areas with a color when displayed to mapview
-  private List<SimpleFillSymbol> fillSymbols;
-  // used for placing geometry on mapview
-  private SpatialReference spatialReference = SpatialReferences.getWebMercator();
-
-  @FXML
-  public void initialize() {
-
-    ArcGISMap map = new ArcGISMap(Basemap.createStreets());
-    mapView.setMap(map);
-    // set mapview to San Francisco
-    mapView.setViewpoint(new Viewpoint(37.77, -122.41, 40000));
-
-    // create service area task from url
-    final String SanFranciscoRegion = "http://qadev000238.esri.com/server/rest/services/NA/SanFran_WithTM/NAServer/Service_Area_Defaults";
-    serviceAreaTask = new ServiceAreaTask(SanFranciscoRegion);
-    serviceAreaTask.loadAsync();
-    // create default parameters from task
-    ListenableFuture<ServiceAreaParameters> parameters = serviceAreaTask.createDefaultParametersAsync();
-    parameters.addDoneListener(() -> {
-      try {
-        serviceAreaParameters = parameters.get();
-        serviceAreaParameters.setPolygonDetail(ServiceAreaPolygonDetail.HIGH);
-        serviceAreaParameters.setReturnPolygons(true);
-        // adding another service area of 2 minutes
-        // default parameters have a default service area of 5 minutes
-        serviceAreaParameters.getDefaultImpedanceCutoffs().addAll(Arrays.asList(2.0));
-      } catch (ExecutionException | InterruptedException e) {
-        e.printStackTrace();
-      }
-    });
-
-    // for displaying graphics to mapview
-    serviceAreasOverlay = new GraphicsOverlay();
-    facilityOverlay = new GraphicsOverlay();
-    barrierOverlay = new GraphicsOverlay();
-    mapView.getGraphicsOverlays().addAll(Arrays.asList(serviceAreasOverlay, barrierOverlay, facilityOverlay));
-
-    barrierBuilder = new PolylineBuilder(spatialReference);
-    serviceAreaFacilities = new ArrayList<>();
-
-    SimpleLineSymbol outline = new SimpleLineSymbol(SimpleLineSymbol.Style.SOLID, 0xFF000000, 3.0f);
-    fillSymbols = new ArrayList<>();
-    fillSymbols.add(new SimpleFillSymbol(SimpleFillSymbol.Style.SOLID, 0x66FF0000, outline));
-    fillSymbols.add(new SimpleFillSymbol(SimpleFillSymbol.Style.SOLID, 0x66FFA500, outline));
-
-    // icon used to display facilities to mapview
-    String facilityUrl = "http://static.arcgis.com/images/Symbols/SafetyHealth/Hospital.png";
-    PictureMarkerSymbol facilitySymbol = new PictureMarkerSymbol(facilityUrl);
-    facilitySymbol.setHeight(30);
-    facilitySymbol.setWidth(30);
-
-    // creates facilities and barriers at user's clicked location
-    mapView.setOnMouseClicked(e -> {
-      if (e.getButton() == MouseButton.PRIMARY && e.isStillSincePress()) {
-        // create a point from where the user clicked
-        Point2D point = new Point2D(e.getX(), e.getY());
-        Point mapPoint = mapView.screenToLocation(point);
-        if (btnAddFacility.isSelected()) {
-          // create facility from point and display to mapview
-          Point servicePoint = new Point(mapPoint.getX(), mapPoint.getY(), spatialReference);
-          serviceAreaFacilities.add(new ServiceAreaFacility(servicePoint));
-          facilityOverlay.getGraphics().add(new Graphic(servicePoint, facilitySymbol));
-        } else if (btnAddBarrier.isSelected()) {
-          // create barrier and display to mapview
-          barrierBuilder.addPoint(new Point(mapPoint.getX(), mapPoint.getY(), spatialReference));
-          barrierOverlay.getGraphics().add(barrierOverlay.getGraphics().size(), new Graphic(barrierBuilder.toGeometry(), outline));
-        }
-      }
-    });
-  }
-
-  /**
-   * Starts creating a new barrier if barrier button is selected.
-   */
-  @FXML
-  private void createBarrier() {
-    if (btnAddBarrier.isSelected()) {
-      barrierBuilder = new PolylineBuilder(spatialReference);
-    }
-  }
-
-  /**
-   * Clears all graphics from mapview and clears all facilities and barriers from service area parameters.
-   */
-  @FXML
-  private void clearRouteAndGraphics() {
-    serviceAreaParameters.clearFacilities();
-    serviceAreaParameters.clearPolylineBarriers();
-    serviceAreaFacilities.clear();
-    facilityOverlay.getGraphics().clear();
-    serviceAreasOverlay.getGraphics().clear();
-    barrierOverlay.getGraphics().clear();
-  }
-
-  /**
-   * Solves Service Areas Task using the facilities and barriers that were added to the mapview.
-   * <p>
-   * All service areas that are return will be displayed to the mapview.
-   */
-  @FXML
-  private void showServiceAreas() {
-
-<<<<<<< HEAD
-=======
-    //turn barrier button off and add any barriers to service area parameters
-    btnAddBarrier.setSelected(false);
-    List<PolylineBarrier> polylineBarriers = new ArrayList<>();
-    barrierOverlay.getGraphics().forEach(barrier -> polylineBarriers.add(new PolylineBarrier((Polyline) barrier.getGeometry())));
-    serviceAreaParameters.setPolylineBarriers(polylineBarriers);
-
->>>>>>> 585f1fd0
-    // need at least one facility for the task to work
-    if (serviceAreaFacilities.size() > 0) {
-      progressIndicator.setVisible(true);
-      //turn barrier button off and add any barriers to service area parameters
-      btnAddBarrier.setSelected(false);
-      List<PolylineBarrier> polylineBarriers = new ArrayList<>();
-      barrierOverlay.getGraphics()
-          .forEach(barrier -> polylineBarriers.add(new PolylineBarrier((Polyline) barrier.getGeometry())));
-      serviceAreaParameters.setPolylineBarriers(polylineBarriers);
-
-      serviceAreasOverlay.getGraphics().clear();
-      serviceAreaParameters.setFacilities(serviceAreaFacilities);
-      // find service areas around facility using parameters that were set
-      ListenableFuture<ServiceAreaResult> result = serviceAreaTask.solveServiceAreaAsync(serviceAreaParameters);
-      result.addDoneListener(() -> {
-        try {
-          // display all service areas that were found to mapview
-          List<Graphic> graphics = serviceAreasOverlay.getGraphics();
-          ServiceAreaResult serviceAreaResult = result.get();
-          for (int i = 0; i < serviceAreaFacilities.size(); i++) {
-            List<ServiceAreaPolygon> polygons = serviceAreaResult.getResultPolygons(i);
-            // could be more than one service area
-            for (int j = 0; j < polygons.size(); j++) {
-              graphics.add(new Graphic(polygons.get(j).getGeometry(), fillSymbols.get(j % 2)));
-            }
-          }
-        } catch (ExecutionException | InterruptedException e) {
-          if (e.getMessage().contains("Unable to complete operation")) {
-            showErrorMessage("Facility not within San Francisco area!");
-          } else {
-            e.printStackTrace();
-          }
-        }
-        progressIndicator.setVisible(false);
-      });
-    } else {
-      showErrorMessage("Must have at least 1 Facility!");
-    }
-  }
-
-  /** 
-   * Shows error message to user if something went wrong with solving task.
-   * 
-   * @param message error message to show.
-   */
-  private void showErrorMessage(String message) {
-    Alert dialog = new Alert(AlertType.WARNING);
-    dialog.setHeaderText(null);
-    dialog.setTitle("Error");
-    dialog.setContentText(message);
-    dialog.showAndWait();
-  }
-
-  /**
-   * Stops and releases all resources used in application.
-   */
-  void terminate() {
-
-    if (mapView != null) {
-      mapView.dispose();
-    }
-  }
-}
+/*
+ * Copyright 2016 Esri.
+ * 
+ * Licensed under the Apache License, Version 2.0 (the "License"); you may not
+ * use this file except in compliance with the License. You may obtain a copy of
+ * the License at
+ * 
+ * http://www.apache.org/licenses/LICENSE-2.0
+ * 
+ * Unless required by applicable law or agreed to in writing, software
+ * distributed under the License is distributed on an "AS IS" BASIS, WITHOUT
+ * WARRANTIES OR CONDITIONS OF ANY KIND, either express or implied. See the
+ * License for the specific language governing permissions and limitations under
+ * the License.
+ */
+package com.esri.samples.na.service_areas;
+
+import java.util.ArrayList;
+import java.util.Arrays;
+import java.util.List;
+import java.util.concurrent.ExecutionException;
+
+import javafx.fxml.FXML;
+import javafx.geometry.Point2D;
+import javafx.scene.control.Alert;
+import javafx.scene.control.Alert.AlertType;
+import javafx.scene.control.ProgressIndicator;
+import javafx.scene.control.ToggleButton;
+import javafx.scene.input.MouseButton;
+
+import com.esri.arcgisruntime.concurrent.ListenableFuture;
+import com.esri.arcgisruntime.geometry.Point;
+import com.esri.arcgisruntime.geometry.Polyline;
+import com.esri.arcgisruntime.geometry.PolylineBuilder;
+import com.esri.arcgisruntime.geometry.SpatialReference;
+import com.esri.arcgisruntime.geometry.SpatialReferences;
+import com.esri.arcgisruntime.mapping.ArcGISMap;
+import com.esri.arcgisruntime.mapping.Basemap;
+import com.esri.arcgisruntime.mapping.Viewpoint;
+import com.esri.arcgisruntime.mapping.view.Graphic;
+import com.esri.arcgisruntime.mapping.view.GraphicsOverlay;
+import com.esri.arcgisruntime.mapping.view.MapView;
+import com.esri.arcgisruntime.symbology.PictureMarkerSymbol;
+import com.esri.arcgisruntime.symbology.SimpleFillSymbol;
+import com.esri.arcgisruntime.symbology.SimpleLineSymbol;
+import com.esri.arcgisruntime.tasks.networkanalysis.PolylineBarrier;
+import com.esri.arcgisruntime.tasks.networkanalysis.ServiceAreaFacility;
+import com.esri.arcgisruntime.tasks.networkanalysis.ServiceAreaParameters;
+import com.esri.arcgisruntime.tasks.networkanalysis.ServiceAreaPolygon;
+import com.esri.arcgisruntime.tasks.networkanalysis.ServiceAreaPolygonDetail;
+import com.esri.arcgisruntime.tasks.networkanalysis.ServiceAreaResult;
+import com.esri.arcgisruntime.tasks.networkanalysis.ServiceAreaTask;
+
+public class ServiceAreaTaskController {
+
+  @FXML private MapView mapView;
+  @FXML private ToggleButton btnAddFacility;
+  @FXML private ToggleButton btnAddBarrier;
+  @FXML private ProgressIndicator progressIndicator;
+
+  // all location were serice areas will be found
+  private List<ServiceAreaFacility> serviceAreaFacilities;
+
+  // task to find service area around a facility
+  private ServiceAreaTask serviceAreaTask;
+  // used for solving task above
+  private ServiceAreaParameters serviceAreaParameters;
+  // for displaying service area facilities to the mapview
+  private GraphicsOverlay facilityOverlay;
+  // for displaying service areas to the mapview
+  private GraphicsOverlay serviceAreasOverlay;
+  // for displaying barriers to mapview
+  private GraphicsOverlay barrierOverlay;
+  // used to make barriers
+  private PolylineBuilder barrierBuilder;
+  // fills service areas with a color when displayed to mapview
+  private List<SimpleFillSymbol> fillSymbols;
+  // used for placing geometry on mapview
+  private SpatialReference spatialReference = SpatialReferences.getWebMercator();
+
+  @FXML
+  public void initialize() {
+
+    ArcGISMap map = new ArcGISMap(Basemap.createStreets());
+    mapView.setMap(map);
+    // set mapview to San Francisco
+    mapView.setViewpoint(new Viewpoint(37.77, -122.41, 40000));
+
+    // create service area task from url
+    final String SanFranciscoRegion = "http://qadev000238.esri.com/server/rest/services/NA/SanFran_WithTM/NAServer/Service_Area_Defaults";
+    serviceAreaTask = new ServiceAreaTask(SanFranciscoRegion);
+    serviceAreaTask.loadAsync();
+    // create default parameters from task
+    ListenableFuture<ServiceAreaParameters> parameters = serviceAreaTask.createDefaultParametersAsync();
+    parameters.addDoneListener(() -> {
+      try {
+        serviceAreaParameters = parameters.get();
+        serviceAreaParameters.setPolygonDetail(ServiceAreaPolygonDetail.HIGH);
+        serviceAreaParameters.setReturnPolygons(true);
+        // adding another service area of 2 minutes
+        // default parameters have a default service area of 5 minutes
+        serviceAreaParameters.getDefaultImpedanceCutoffs().addAll(Arrays.asList(2.0));
+      } catch (ExecutionException | InterruptedException e) {
+        e.printStackTrace();
+      }
+    });
+
+    // for displaying graphics to mapview
+    serviceAreasOverlay = new GraphicsOverlay();
+    facilityOverlay = new GraphicsOverlay();
+    barrierOverlay = new GraphicsOverlay();
+    mapView.getGraphicsOverlays().addAll(Arrays.asList(serviceAreasOverlay, barrierOverlay, facilityOverlay));
+
+    barrierBuilder = new PolylineBuilder(spatialReference);
+    serviceAreaFacilities = new ArrayList<>();
+
+    SimpleLineSymbol outline = new SimpleLineSymbol(SimpleLineSymbol.Style.SOLID, 0xFF000000, 3.0f);
+    fillSymbols = new ArrayList<>();
+    fillSymbols.add(new SimpleFillSymbol(SimpleFillSymbol.Style.SOLID, 0x66FF0000, outline));
+    fillSymbols.add(new SimpleFillSymbol(SimpleFillSymbol.Style.SOLID, 0x66FFA500, outline));
+
+    // icon used to display facilities to mapview
+    String facilityUrl = "http://static.arcgis.com/images/Symbols/SafetyHealth/Hospital.png";
+    PictureMarkerSymbol facilitySymbol = new PictureMarkerSymbol(facilityUrl);
+    facilitySymbol.setHeight(30);
+    facilitySymbol.setWidth(30);
+
+    // creates facilities and barriers at user's clicked location
+    mapView.setOnMouseClicked(e -> {
+      if (e.getButton() == MouseButton.PRIMARY && e.isStillSincePress()) {
+        // create a point from where the user clicked
+        Point2D point = new Point2D(e.getX(), e.getY());
+        Point mapPoint = mapView.screenToLocation(point);
+        if (btnAddFacility.isSelected()) {
+          // create facility from point and display to mapview
+          Point servicePoint = new Point(mapPoint.getX(), mapPoint.getY(), spatialReference);
+          serviceAreaFacilities.add(new ServiceAreaFacility(servicePoint));
+          facilityOverlay.getGraphics().add(new Graphic(servicePoint, facilitySymbol));
+        } else if (btnAddBarrier.isSelected()) {
+          // create barrier and display to mapview
+          barrierBuilder.addPoint(new Point(mapPoint.getX(), mapPoint.getY(), spatialReference));
+          barrierOverlay.getGraphics().add(barrierOverlay.getGraphics().size(), new Graphic(barrierBuilder.toGeometry(), outline));
+        }
+      }
+    });
+  }
+
+  /**
+   * Starts creating a new barrier if barrier button is selected.
+   */
+  @FXML
+  private void createBarrier() {
+    if (btnAddBarrier.isSelected()) {
+      barrierBuilder = new PolylineBuilder(spatialReference);
+    }
+  }
+
+  /**
+   * Clears all graphics from mapview and clears all facilities and barriers from service area parameters.
+   */
+  @FXML
+  private void clearRouteAndGraphics() {
+    serviceAreaParameters.clearFacilities();
+    serviceAreaParameters.clearPolylineBarriers();
+    serviceAreaFacilities.clear();
+    facilityOverlay.getGraphics().clear();
+    serviceAreasOverlay.getGraphics().clear();
+    barrierOverlay.getGraphics().clear();
+  }
+
+  /**
+   * Solves Service Areas Task using the facilities and barriers that were added to the mapview.
+   * <p>
+   * All service areas that are return will be displayed to the mapview.
+   */
+  @FXML
+  private void showServiceAreas() {
+
+    // need at least one facility for the task to work
+    if (serviceAreaFacilities.size() > 0) {
+      progressIndicator.setVisible(true);
+      //turn barrier button off and add any barriers to service area parameters
+      btnAddBarrier.setSelected(false);
+      List<PolylineBarrier> polylineBarriers = new ArrayList<>();
+      barrierOverlay.getGraphics()
+          .forEach(barrier -> polylineBarriers.add(new PolylineBarrier((Polyline) barrier.getGeometry())));
+      serviceAreaParameters.setPolylineBarriers(polylineBarriers);
+
+      serviceAreasOverlay.getGraphics().clear();
+      serviceAreaParameters.setFacilities(serviceAreaFacilities);
+      // find service areas around facility using parameters that were set
+      ListenableFuture<ServiceAreaResult> result = serviceAreaTask.solveServiceAreaAsync(serviceAreaParameters);
+      result.addDoneListener(() -> {
+        try {
+          // display all service areas that were found to mapview
+          List<Graphic> graphics = serviceAreasOverlay.getGraphics();
+          ServiceAreaResult serviceAreaResult = result.get();
+          for (int i = 0; i < serviceAreaFacilities.size(); i++) {
+            List<ServiceAreaPolygon> polygons = serviceAreaResult.getResultPolygons(i);
+            // could be more than one service area
+            for (int j = 0; j < polygons.size(); j++) {
+              graphics.add(new Graphic(polygons.get(j).getGeometry(), fillSymbols.get(j % 2)));
+            }
+          }
+        } catch (ExecutionException | InterruptedException e) {
+          if (e.getMessage().contains("Unable to complete operation")) {
+            showErrorMessage("Facility not within San Francisco area!");
+          } else {
+            e.printStackTrace();
+          }
+        }
+        progressIndicator.setVisible(false);
+      });
+    } else {
+      showErrorMessage("Must have at least 1 Facility!");
+    }
+  }
+
+  /** 
+   * Shows error message to user if something went wrong with solving task.
+   * 
+   * @param message error message to show.
+   */
+  private void showErrorMessage(String message) {
+    Alert dialog = new Alert(AlertType.WARNING);
+    dialog.setHeaderText(null);
+    dialog.setTitle("Error");
+    dialog.setContentText(message);
+    dialog.showAndWait();
+  }
+
+  /**
+   * Stops and releases all resources used in application.
+   */
+  void terminate() {
+
+    if (mapView != null) {
+      mapView.dispose();
+    }
+  }
+}