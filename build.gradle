buildscript {
    repositories {
        maven { 
            url 'https://esri.bintray.com/arcgis' 
        }
    }
    dependencies {
        classpath 'com.esri.arcgisruntime:gradle-arcgis-java-plugin:1.0.0'
    }
}

<<<<<<< HEAD
apply plugin: 'application'
apply plugin: 'com.esri.arcgisruntime.java'

arcgis.version = '100.5.0-2245'
arcgis.internal = true
=======
arcgis.version = '100.5.0'
>>>>>>> 81458358

group = 'com.esri.samples'
version = '100.4.0'

compileJava.options.encoding = 'UTF-8'

repositories {
    jcenter()
    maven {
        url 'https://esri.bintray.com/arcgis'
    }
}

dependencies {
    compile 'com.esri.arcgisruntime:arcgis-java-toolkit:100.2.1'
    compile 'commons-io:commons-io:2.4'
    compile 'org.jooq:joox:1.4.0'
    ["win", "mac", "linux"].forEach { platform ->
        compile "org.openjfx:javafx-base:11:$platform"
        compile "org.openjfx:javafx-graphics:11:$platform"
        compile "org.openjfx:javafx-controls:11:$platform"
        compile "org.openjfx:javafx-web:11:$platform"
        compile "org.openjfx:javafx-fxml:11:$platform"
        compile "org.openjfx:javafx-swing:11:$platform"
        compile "org.openjfx:javafx-media:11:$platform"
    }
}

task downloadData {
    description = "Downloads data from AGOL for samples with offline data"

    def rootDir = "./"
    def dataZip = rootDir + 'data.zip'
    def samplesData = rootDir + 'samples-data'

    if (!file(samplesData).exists()) {
        ant.get(src: 'https://arcgisruntime.maps.arcgis' +
                '.com/sharing/rest/content/items/8b10b52320464b1bb728e552cfa6cb50/data', dest: dataZip)
        copy {
            from zipTree(dataZip)
            into(rootDir)
        }
        delete(dataZip)
    }
}

compileJava {
    doFirst {
        options.compilerArgs = [
                '--module-path', classpath.asPath,
                '--add-modules', 'javafx.controls,javafx.web,javafx.fxml'
        ]
    }
}

run {
    mainClassName = project.hasProperty("mainClass") ? mainClass : 'com.esri.samples.map.display_map.DisplayMapSample'
    doFirst {
        jvmArgs = [
                '--module-path', classpath.asPath,
                '--add-modules', 'javafx.controls,javafx.web,javafx.fxml'
        ]
    }
}

jar {
    // important to remove duplicates from each JavaFX platform dependency
    duplicatesStrategy = DuplicatesStrategy.EXCLUDE
}

task wrapper(type: Wrapper) {
    gradleVersion = '4.10'
}<|MERGE_RESOLUTION|>--- conflicted
+++ resolved
@@ -9,18 +9,13 @@
     }
 }
 
-<<<<<<< HEAD
 apply plugin: 'application'
 apply plugin: 'com.esri.arcgisruntime.java'
 
 arcgis.version = '100.5.0-2245'
 arcgis.internal = true
-=======
-arcgis.version = '100.5.0'
->>>>>>> 81458358
 
 group = 'com.esri.samples'
-version = '100.4.0'
 
 compileJava.options.encoding = 'UTF-8'
 
