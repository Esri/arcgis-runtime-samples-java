{
    "category": "Scene",
    "description": "Position graphics relative to a surface using different surface placement modes.",
    "ignore": false,
    "images": [
        "SurfacePlacement.png"
    ],
    "keywords": [
        "3D",
        "absolute",
        "altitude",
        "draped",
        "elevation",
        "floating",
        "relative",
        "scenes",
        "sea level",
        "surface placement",
        "Graphic",
        "GraphicsOverlay",
        "LayerSceneProperties.SurfacePlacement",
        "SceneProperties",
        "Surface"
    ],
    "redirect_from": [
        "/java/latest/sample-code/elevation-mode.htm"
    ],
    "relevant_apis": [
        "Graphic",
        "GraphicsOverlay",
        "LayerSceneProperties.SurfacePlacement",
        "SceneProperties",
        "Surface"
    ],
    "snippets": [
<<<<<<< HEAD
        "src/main/java/com/esri/samples/surface_placement/SurfacePlacementSample.java"
=======
        "src/main/java/com/esri/samples/surface_placement/SurfacePlacementController.java",
        "src/main/java/com/esri/samples/surface_placement/SurfacePlacementLauncher.java",
        "src/main/java/com/esri/samples/surface_placement/SurfacePlacementSample.java",
        "src/main/resources/surface_placement/main.fxml"
>>>>>>> 8bdd99ed
    ],
    "title": "Surface placement"
}<|MERGE_RESOLUTION|>--- conflicted
+++ resolved
@@ -33,14 +33,10 @@
         "Surface"
     ],
     "snippets": [
-<<<<<<< HEAD
-        "src/main/java/com/esri/samples/surface_placement/SurfacePlacementSample.java"
-=======
         "src/main/java/com/esri/samples/surface_placement/SurfacePlacementController.java",
         "src/main/java/com/esri/samples/surface_placement/SurfacePlacementLauncher.java",
         "src/main/java/com/esri/samples/surface_placement/SurfacePlacementSample.java",
         "src/main/resources/surface_placement/main.fxml"
->>>>>>> 8bdd99ed
     ],
     "title": "Surface placement"
 }