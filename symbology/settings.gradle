<<<<<<< HEAD
rootProject.name = 'symbology'
include 'picture-marker-symbol-sample',
        'simple-fill-symbol-sample',
        'simple-line-symbol-sample',
        'simple-marker-symbol-sample',
        'simple-renderer-sample',
=======
rootProject.name = 'symbology'
include 'picture-marker-symbol-sample',
        'simple-fill-symbol-sample',
        'simple-line-symbol-sample',
        'simple-marker-symbol-sample',
        'simple-renderer-sample',
        'symbol-dictionary-sample',
>>>>>>> 5b104a3a
        'unique-value-renderer-sample'<|MERGE_RESOLUTION|>--- conflicted
+++ resolved
@@ -1,11 +1,3 @@
-<<<<<<< HEAD
-rootProject.name = 'symbology'
-include 'picture-marker-symbol-sample',
-        'simple-fill-symbol-sample',
-        'simple-line-symbol-sample',
-        'simple-marker-symbol-sample',
-        'simple-renderer-sample',
-=======
 rootProject.name = 'symbology'
 include 'picture-marker-symbol-sample',
         'simple-fill-symbol-sample',
@@ -13,5 +5,4 @@
         'simple-marker-symbol-sample',
         'simple-renderer-sample',
         'symbol-dictionary-sample',
->>>>>>> 5b104a3a
         'unique-value-renderer-sample'