# ArcGIS Runtime API for Java Samples

<<<<<<< HEAD
This repo contains a set of sample projects demonstrating how to accomplish various mapping and GIS tasks with the ArcGIS Runtime SDK for Java.
=======
![Gradle build](https://github.com/Esri/arcgis-runtime-samples-java/workflows/Java%20CI%20with%20Gradle/badge.svg)

This repo contains a set of sample projects demonstrating how to accomplish various mapping and GIS tasks with the ArcGIS Runtime API for Java.
>>>>>>> 79db820f

Browse the category directories to explore the samples. Each sample is an individual [Gradle](https://docs.gradle.org/current/userguide/userguide.html) project that can be run standalone. The Gradle buildscripts have tasks for running the application, building a jar, and distributing the app as a zip.

Installing Gradle is not necessary since each sample includes the Gradle wrapper.

Accessing Esri location services, including basemaps, routing, and geocoding, requires authentication using either an ArcGIS identity or an API Key:
 1. ArcGIS identity: An ArcGIS named user account that is a member of an organization in ArcGIS Online or ArcGIS Enterprise.
 2. API key: A permanent key that gives your application access to Esri location services. Visit your [ArcGIS Developers Dashboard](https://developers.arcgis.com/dashboard) to create a new API key or access an existing API key.

Note: *in the following instructions for setting the API key, if a `gradle.properties` file does not already exist in the `/.gradle` folder within your home directory, a Gradle task in the samples build.gradle file will generate one for you.*

## Instructions

### IntelliJ IDEA

1. Open IntelliJ IDEA and select _File > Open..._.
2. Choose one of the sample project directories (not the category folder) and click _OK_.
3. Select _File > Project Structure..._ and ensure that the Project SDK and language level are set to use Java 11.
4. Set your API key in the `gradle.properties` file located in the `/.gradle` folder within your home directory.
5. Open the Gradle view with _View > Tool Windows > Gradle_.
6. In the Gradle view, double-click the `run` task under _Tasks > application_ to run the app.

### Eclipse

1. Open Eclipse and select _File > Import_.
2. In the import wizard, choose _Gradle > Existing Gradle Project_, then click _Next_.
3. Choose one of the sample project directories (not the category folder) as the project root directory.
4. Click _Finish_ to complete the import.
5. Set your API key in the `gradle.properties` file located in the `/.gradle` folder within your home directory.
6. Open the Gradle Tasks view with _Window > Show View > Other... > Gradle > Gradle Tasks_.
7. In the Gradle Tasks view, double-click the `run` task under _{project_name} > application_ to run the app.

### Terminal

1. `cd` into one of the sample project directories (not the category folder).
2. Run `gradle wrapper` to create the Gradle Wrapper
3. Set your API key in the `gradle.properties` file located in the `/.gradle` folder within your home directory.
4. Run `./gradlew run` on Linux/Mac or `gradlew.bat run` on Windows to run the app.

### Java 11
Java 11 users may find exceptions when running the project if their library path is still set for Oracle JDK 1.8 (see the [OpenJavaFX docs](https://openjfx.io/openjfx-docs/) for more information). A workaround for this is to add the following argument in the `run` task of the Gradle buildscript:
```
systemProperty "java.library.path", "C:\tmp"
```

### Offline sample data
Some samples require offline data. A `samples-data` directory will automatically download to the project root when the Gradle project is configured/imported.

## Requirements

See the ArcGIS Runtime API's [system requirements](https://developers.arcgis.com/java/reference/system-requirements/).

## Resources

* [ArcGIS Runtime API for Java](https://developers.arcgis.com/java/)  
* [Toolkit](https://github.com/Esri/arcgis-runtime-toolkit-java)
* [ArcGIS Blog](https://blogs.esri.com/esri/arcgis/)  
* [Esri Twitter](https://twitter.com/esri)  

## Issues

Find a bug or want to request a new feature?  Please let us know by submitting an issue.

## Contributing

Esri welcomes contributions from anyone and everyone. Please see our [guidelines for contributing](https://github.com/esri/contributing).

New to Git? Check out our [Working with Git](https://github.com/Esri/arcgis-runtime-samples-java/blob/master/WorkingWithGit.md) guide.

## Licensing

Copyright 2021 Esri

Licensed under the Apache License, Version 2.0 (the "License"); you may not 
use this file except in compliance with the License. You may obtain a copy 
of the License at

http://www.apache.org/licenses/LICENSE-2.0

Unless required by applicable law or agreed to in writing, software 
distributed under the License is distributed on an "AS IS" BASIS, WITHOUT 
WARRANTIES OR CONDITIONS OF ANY KIND, either express or implied. See the 
License for the specific language governing permissions and limitations 
under the License.

A copy of the license is available in the repository's license.txt file.<|MERGE_RESOLUTION|>--- conflicted
+++ resolved
@@ -1,12 +1,8 @@
 # ArcGIS Runtime API for Java Samples
 
-<<<<<<< HEAD
-This repo contains a set of sample projects demonstrating how to accomplish various mapping and GIS tasks with the ArcGIS Runtime SDK for Java.
-=======
 ![Gradle build](https://github.com/Esri/arcgis-runtime-samples-java/workflows/Java%20CI%20with%20Gradle/badge.svg)
 
 This repo contains a set of sample projects demonstrating how to accomplish various mapping and GIS tasks with the ArcGIS Runtime API for Java.
->>>>>>> 79db820f
 
 Browse the category directories to explore the samples. Each sample is an individual [Gradle](https://docs.gradle.org/current/userguide/userguide.html) project that can be run standalone. The Gradle buildscripts have tasks for running the application, building a jar, and distributing the app as a zip.
 
