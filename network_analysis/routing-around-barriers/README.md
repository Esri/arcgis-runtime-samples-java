--- conflicted
+++ resolved
@@ -14,16 +14,9 @@
 
 ## How it works
 
-<<<<<<< HEAD
 1. Create a `RouteTask` with the URL to a Network Analysis route service.
 2. Get the default `RouteParameters` for the service, and create the desired `Stop`s and `PolygonBarrier`s.
 4. Add the stops and barriers to the route's parameters, `routeParameters.setStops(routeStops)` and `routeParameters.setPolygonBarriers(routeBarriers)`.
-=======
-1. Create the route task by calling `RouteTask.CreateAsync(serviceUrl)` with the URL to a Network Analysis route service.
-2. Get the default `RouteParameters` for the service by calling `routeTask.CreateDefaultParametersAsync`.
-3. Create the desired `Stop`s and `PolygonBarrier`s, and add a graphics for these to the graphics overlay.
-4. Add the stops and barriers to the route's parameters, `routeParameters.SetStops(routeStops)` and `routeParameters.SetPolygonBarriers(routeBarriers)`.
->>>>>>> 6898ccf4
 5. Set the `ReturnStops` and `ReturnDirections` to `true`.
 6. If the user will accept routes with the stops in any order, set `FindBestSequence` to `true` to find the most optimal route.
 7. If the user has a definite start point, set `PreserveFirstStop` to `true`.
