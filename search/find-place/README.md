--- conflicted
+++ resolved
@@ -31,13 +31,6 @@
     * Call `locatorTask.geocodeAsync(suggestionLabelOrPlaceQueryString, geocodeParameters)` to get a list of `GeocodeResult`s.
     * Display the places of interest using the results' `displayLocation`s.
 
-<<<<<<< HEAD
-## About the data  
-
-This sample uses the [world locator service](https://geocode-api.arcgis.com/arcgis/rest/services/World/GeocodeServer).
-
-=======
->>>>>>> 7c7e1f94
 ## Relevant API
 
 * GeocodeParameters
