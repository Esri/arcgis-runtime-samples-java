apply plugin: 'application'
apply plugin: 'idea'
apply plugin: 'eclipse'
apply plugin: 'com.esri.arcgisruntime.java'

buildscript {
    repositories {
        maven {
            url 'https://esri.bintray.com/arcgis'
        }
    }
    dependencies {
        classpath 'com.esri.arcgisruntime:gradle-arcgis-java-plugin:1.0.0'
    }
}

<<<<<<< HEAD
arcgis.version = '100.3.0-1923'
arcgis.internal = true
=======
arcgis.version = '100.2.1'
>>>>>>> f0824228

idea.module.downloadJavadoc = true
eclipse.classpath.downloadJavadoc = true

compileJava.options.encoding = 'UTF-8'

dependencies {
    compile 'commons-io:commons-io:2.4'
    compile 'org.jooq:joox:1.4.0'
}

task downloadData {
    description = "Downloads data from AGOL for samples with offline data"

    def rootDir = "./"
    def dataZip = rootDir + 'data.zip'
    def samplesData = rootDir + 'samples-data'

    if (!file(samplesData).exists()) {
        ant.get(src: 'https://arcgisruntime.maps.arcgis' +
                '.com/sharing/rest/content/items/8b10b52320464b1bb728e552cfa6cb50/data', dest: dataZip)
        copy {
            from zipTree(dataZip)
            into(rootDir)
        }
        delete(dataZip)
    }
}

run {
    mainClassName = project.hasProperty("mainClass") ? mainClass : 'com.esri.samples.map.display_map.DisplayMapSample'
}

task wrapper(type: Wrapper) {
    gradleVersion = '4.3.1'
}<|MERGE_RESOLUTION|>--- conflicted
+++ resolved
@@ -14,12 +14,8 @@
     }
 }
 
-<<<<<<< HEAD
-arcgis.version = '100.3.0-1923'
+arcgis.version = '100.2.0-1950'
 arcgis.internal = true
-=======
-arcgis.version = '100.2.1'
->>>>>>> f0824228
 
 idea.module.downloadJavadoc = true
 eclipse.classpath.downloadJavadoc = true
