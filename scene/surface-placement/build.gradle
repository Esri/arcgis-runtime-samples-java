plugins {
    id 'application'
    id 'org.openjfx.javafxplugin' version '0.0.5'
}

group = 'com.esri.samples'

ext {
    arcgisVersion = '100.9.0-2840'
}

javafx {
    version = "11.0.2"
<<<<<<< HEAD
    modules = [ 'javafx.controls' ]
=======
    modules = [ 'javafx.controls', 'javafx.fxml' ]
>>>>>>> 8bdd99ed
}

compileJava.options.encoding = 'UTF-8'

repositories {
    jcenter()
    maven {
        url 'https://esri.bintray.com/arcgis'
    }
    maven {
        url 'http://olympus.esri.com/artifactory/arcgisruntime-repo'
    }
}

configurations {
    natives
}

dependencies {
    compile "com.esri.arcgisruntime:arcgis-java:$arcgisVersion"
    natives "com.esri.arcgisruntime:arcgis-java-jnilibs:$arcgisVersion"
    natives "com.esri.arcgisruntime:arcgis-java-resources:$arcgisVersion"
}

task copyNatives(type: Copy) {
    description = "Copies the arcgis native libraries into the project build directory for development."
    group = "build"
    configurations.natives.asFileTree.each {
        from(zipTree(it))
    }
    // store native libraries in a common location shared with other samples
    into "${System.properties.getProperty("user.home")}/.arcgis/$arcgisVersion"
}

run {
    dependsOn copyNatives
    mainClassName = 'com.esri.samples.surface_placement.SurfacePlacementLauncher'
}

jar {
    duplicatesStrategy = DuplicatesStrategy.EXCLUDE
    manifest {
        attributes("Main-Class": "$mainClassName")
    }
    from {
        configurations.compile.collect { it.isDirectory() ? it : zipTree(it) }
    }
}

task productionZip(type: Zip) {
    group = 'distribution'
    from copyNatives
    from jar.destinationDir
    into (project.name)
    baseName = project.name
}

wrapper {
    gradleVersion = '6.5.1'
}<|MERGE_RESOLUTION|>--- conflicted
+++ resolved
@@ -11,11 +11,7 @@
 
 javafx {
     version = "11.0.2"
-<<<<<<< HEAD
-    modules = [ 'javafx.controls' ]
-=======
     modules = [ 'javafx.controls', 'javafx.fxml' ]
->>>>>>> 8bdd99ed
 }
 
 compileJava.options.encoding = 'UTF-8'
