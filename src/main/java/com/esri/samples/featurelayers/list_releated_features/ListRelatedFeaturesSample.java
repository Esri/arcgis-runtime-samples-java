--- conflicted
+++ resolved
@@ -82,17 +82,15 @@
       mapView = new MapView();
       mapView.setMap(map);
 
-<<<<<<< HEAD
       // make selection outline yellow (0xFFFFFF00)
       mapView.getSelectionProperties().setColor(0xFFFFFF00);
-=======
+
       // hide the progress indicator when the layer is done drawing
       mapView.addDrawStatusChangedListener(drawStatusChangedEvent -> {
         if (drawStatusChangedEvent.getDrawStatus() == DrawStatus.COMPLETED) {
           progressIndicator.setVisible(false);
         }
       });
->>>>>>> e2e87168
 
       // wait until the map is done loading
       map.addDoneLoadingListener(() -> {
