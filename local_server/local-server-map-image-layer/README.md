--- conflicted
+++ resolved
@@ -2,11 +2,7 @@
 
 Start the Local Server and Local Map Service, create an ArcGIS Map Image Layer from the Local Map Service, and add it to a map.
 
-<<<<<<< HEAD
-![Image of local server map image layer](screenshot.png)
-=======
 ![Image of local server map image layer](LocalServerMapImageLayer.png)
->>>>>>> b1f08ecb
 
 ## Use case
 
@@ -25,11 +21,11 @@
 4. Create and run a local service, example of running a `LocalMapService`.
     1. Instantiate `LocalMapService(Url)` to create a local map service with the given URL path to the map package (`mpk` file).
     2. Start the service asynchronously with `LocalFeatureService.startAsync()`. The service is added to the Local Server automatically.
-5. Wait for the state of the map service to be `LocalServerStatus.STARTED`. 
+5. Wait for the state of the map service to be `LocalServerStatus.STARTED`.
    * Callbacks attached to `LocalFeatureService.addStatusChangedListener()` will invoke whenever the status of the local service has changed.
 6. Create an ArcGIS map image layer from local map service.
    1. Create a `ArcGISMapImageLayer(Url)` from local map service url provided by `LocalMapService.getUrl()`.
-   2. Add the layer to the map's operational layers. 
+   2. Add the layer to the map's operational layers.
    3. Connect to the map image layer's `LoadStatusChanged` signal.
    4. When the layer's status is `Loaded`, set the map view's extent to the layer's full extent.
 
