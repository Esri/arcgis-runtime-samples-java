--- conflicted
+++ resolved
@@ -14,12 +14,7 @@
     }
 }
 
-<<<<<<< HEAD
 arcgis.version = '100.3.0'
-=======
-arcgis.version = '100.3.0-2070'
-arcgis.internal = true
->>>>>>> 654bf019
 
 idea.module.downloadJavadoc = true
 eclipse.classpath.downloadJavadoc = true
