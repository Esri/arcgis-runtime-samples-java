<<<<<<< HEAD
plugins {
    id 'application'
    id 'org.openjfx.javafxplugin' version '0.0.5'
}

group = 'com.esri.samples'

ext {
    arcgisVersion = '100.5.0'
}

javafx {
    version = "11.0.1"
    modules = [ 'javafx.controls', 'javafx.web', 'javafx.fxml', 'javafx.swing' ]
}

compileJava.options.encoding = 'UTF-8'

repositories {
    jcenter()
    maven {
        url 'https://esri.bintray.com/arcgis'
    }
    maven {
        url 'http://olympus.esri.com/artifactory/arcgisruntime-repo'
    }
}

configurations {
    natives
}

dependencies {
    compile "com.esri.arcgisruntime:arcgis-java:$arcgisVersion"
    natives "com.esri.arcgisruntime:arcgis-java-jnilibs:$arcgisVersion"
    natives "com.esri.arcgisruntime:arcgis-java-resources:$arcgisVersion"
    compile 'com.esri.arcgisruntime:arcgis-java-toolkit:100.2.1'
    compile 'commons-io:commons-io:2.4'
    compile 'org.jooq:joox:1.4.0'
}

task downloadData {
    description = "Downloads data from AGOL for samples with offline data"

    def samplesData = './samples-data'
    if (!file(samplesData).exists()) {
        mkdir(samplesData)
    }
    downloadSampleData([new Download(id: "9d2987a825c646468b3ce7512fb76e2d")], 'enc')
    downloadSampleData([new Download(id: 'cd61610c030446689991cc159d354e25'),
                        new Download(id: '98092369c4ae4d549bbbd45dba993ebc')], 'monterey_elevation')
    downloadSampleData([new Download(id: '296269901180442a88a3351640ff2262')], 'bristol')
    downloadSampleData([new Download(id: '3af5cfec0fd24dac8d88aea679027cb9')], 'dolmus_3ds')
    downloadSampleData([new Download(id: '78847654fbe042e6af617ebbfbf985c7')], 'bradley_low_3ds')
    downloadSampleData([new Download(id: '9ebd467801244ad79920be3c27f774da'),
                        new Download(id: '3b279365273043ae90f09cb0b112d40d')], 'mmpk')
    downloadSampleData([new Download(id: '793a4620fbba443a931ac1fa52ad7f45'),
                        new Download(id: '1455c3dbfc43497983572117c7d6064c')], 'sanfrancisco')
    downloadSampleData([new Download(id: 'f3fd11e862694698bccec206bde3c934'),
                        new Download(id: 'fef6001edc7a44f9932310d14682f1bc'),
                        new Download(id: 'f31ea54e460e4439848557ab722baa0b')], 'shapefiles')
    downloadSampleData([new Download(id: '80b43ba48f524a8eb0cb54f0f1ee9a5f'),
                        new Download(id: '00113a41bea0401290635f8503bb4acf'),
                        new Download(id: 'df6f7fb0bf714e128cc3f919c126dd22')], 'raster')
    downloadSampleData([new Download(id: 'd98b3e5293834c5f852f13c569930caa'),
                        new Download(id: '68ec42517cdd439e81b036210483e8e7')], 'auroraCO')
    downloadSampleData([new Download(id: 'cdb15cd7cb624c2e9acb4af6c83d1fdd'),
                        new Download(id: '7a6c8309562149348d0e72b724c9eb4e'),
                        new Download(id: 'f10b1d37fdd645c9bc9b189fb546307c', name: 'Esri_tour', ext: 'kmz')], 'kml')
    downloadSampleData([new Download(id: '40e0d95e515745ee93b9d06cb75697bc'),
                        new Download(id: 'b6f669b3b5b941fc8a3f7ac03efbd1a9'),
                        new Download(id: '9053a46b205142f0864682d5152642b5'),
                        new Download(id: 'a9788a0e8ef241ec89182f87f6967ec9'),
                        new Download(id: '91087f8d3e6e46b7a0c5987eac379452'),
                        new Download(id: '5c10e6c0b8974d16b74d557568105b96')], 'local_server')
    downloadSampleData([new Download(id: 'cb1b20748a9f4d128dad8a87244e3e37')], 'los_angeles')
    downloadSampleData([new Download(id: '567e14f3420d40c5a206e5c0284cf8fc')], 'san_diego')
    downloadSampleData([new Download(id: '5491f01d92554751902ecad85cc5d6ca')], 'dictionary')
    downloadSampleData([new Download(id: '943285c21a8e4e1582f0af1101f87bdf')], 'slpks')
    downloadSampleData([new Download(id: 'c0f7b0466b9c492dbab408620af6d28f')], 'mspk')
    downloadSampleData([new Download(id: '628e8e3521cf45e9a28a12fe10c02c4d', name: 'naperville_imagery', ext: 'tpk')], 'naperville')
    downloadSampleData([new Download(id: '1bd036f221f54a99abc9e46ff3511cbf', name: 'emoji-mobile', ext: 'stylx')], 'stylx')
}

task copyNatives(type: Copy) {
    description = "Copies the arcgis native libraries into the project build directory for development."
    group = "build"
    configurations.natives.asFileTree.each {
        from(zipTree(it))
    }
    into "build/natives"
}

run {
    dependsOn copyNatives
    mainClassName = project.hasProperty("mainClass") ? mainClass : 'com.esri.samples.map.display_map.DisplayMapSample'
    environment "ARCGISRUNTIMESDKJAVA_100_5_0", "build/natives"
}

task wrapper(type: Wrapper) {
    gradleVersion = '4.10.2'
}

// downloads a portal item's contents to a folder in samples-data
void downloadSampleData(List<Download> downloads, folderName) {
    def downloadFolder = "./samples-data/$folderName"
    if (!file(downloadFolder).exists()) {
        downloads.each { download ->
            def downloadFileName = "${download.name}.${download.ext}"
            ant.get(src: "https://arcgisruntime.maps.arcgis" +
                    ".com/sharing/rest/content/items/${download.id}/data",
                    dest: downloadFileName)
            if (download.ext == "zip") {
                copy {
                    from zipTree(downloadFileName)
                    into(downloadFolder)
                }
            } else {
                copy {
                    from downloadFileName
                    into downloadFolder
                }
            }
            delete(downloadFileName)
        }
    }
}

class Download {
    String id
    String name = "data"
    String ext = "zip"
=======
wrapper {
    gradleVersion = '5.0'
>>>>>>> f3fb3a44
}<|MERGE_RESOLUTION|>--- conflicted
+++ resolved
@@ -1,138 +1,3 @@
-<<<<<<< HEAD
-plugins {
-    id 'application'
-    id 'org.openjfx.javafxplugin' version '0.0.5'
-}
-
-group = 'com.esri.samples'
-
-ext {
-    arcgisVersion = '100.5.0'
-}
-
-javafx {
-    version = "11.0.1"
-    modules = [ 'javafx.controls', 'javafx.web', 'javafx.fxml', 'javafx.swing' ]
-}
-
-compileJava.options.encoding = 'UTF-8'
-
-repositories {
-    jcenter()
-    maven {
-        url 'https://esri.bintray.com/arcgis'
-    }
-    maven {
-        url 'http://olympus.esri.com/artifactory/arcgisruntime-repo'
-    }
-}
-
-configurations {
-    natives
-}
-
-dependencies {
-    compile "com.esri.arcgisruntime:arcgis-java:$arcgisVersion"
-    natives "com.esri.arcgisruntime:arcgis-java-jnilibs:$arcgisVersion"
-    natives "com.esri.arcgisruntime:arcgis-java-resources:$arcgisVersion"
-    compile 'com.esri.arcgisruntime:arcgis-java-toolkit:100.2.1'
-    compile 'commons-io:commons-io:2.4'
-    compile 'org.jooq:joox:1.4.0'
-}
-
-task downloadData {
-    description = "Downloads data from AGOL for samples with offline data"
-
-    def samplesData = './samples-data'
-    if (!file(samplesData).exists()) {
-        mkdir(samplesData)
-    }
-    downloadSampleData([new Download(id: "9d2987a825c646468b3ce7512fb76e2d")], 'enc')
-    downloadSampleData([new Download(id: 'cd61610c030446689991cc159d354e25'),
-                        new Download(id: '98092369c4ae4d549bbbd45dba993ebc')], 'monterey_elevation')
-    downloadSampleData([new Download(id: '296269901180442a88a3351640ff2262')], 'bristol')
-    downloadSampleData([new Download(id: '3af5cfec0fd24dac8d88aea679027cb9')], 'dolmus_3ds')
-    downloadSampleData([new Download(id: '78847654fbe042e6af617ebbfbf985c7')], 'bradley_low_3ds')
-    downloadSampleData([new Download(id: '9ebd467801244ad79920be3c27f774da'),
-                        new Download(id: '3b279365273043ae90f09cb0b112d40d')], 'mmpk')
-    downloadSampleData([new Download(id: '793a4620fbba443a931ac1fa52ad7f45'),
-                        new Download(id: '1455c3dbfc43497983572117c7d6064c')], 'sanfrancisco')
-    downloadSampleData([new Download(id: 'f3fd11e862694698bccec206bde3c934'),
-                        new Download(id: 'fef6001edc7a44f9932310d14682f1bc'),
-                        new Download(id: 'f31ea54e460e4439848557ab722baa0b')], 'shapefiles')
-    downloadSampleData([new Download(id: '80b43ba48f524a8eb0cb54f0f1ee9a5f'),
-                        new Download(id: '00113a41bea0401290635f8503bb4acf'),
-                        new Download(id: 'df6f7fb0bf714e128cc3f919c126dd22')], 'raster')
-    downloadSampleData([new Download(id: 'd98b3e5293834c5f852f13c569930caa'),
-                        new Download(id: '68ec42517cdd439e81b036210483e8e7')], 'auroraCO')
-    downloadSampleData([new Download(id: 'cdb15cd7cb624c2e9acb4af6c83d1fdd'),
-                        new Download(id: '7a6c8309562149348d0e72b724c9eb4e'),
-                        new Download(id: 'f10b1d37fdd645c9bc9b189fb546307c', name: 'Esri_tour', ext: 'kmz')], 'kml')
-    downloadSampleData([new Download(id: '40e0d95e515745ee93b9d06cb75697bc'),
-                        new Download(id: 'b6f669b3b5b941fc8a3f7ac03efbd1a9'),
-                        new Download(id: '9053a46b205142f0864682d5152642b5'),
-                        new Download(id: 'a9788a0e8ef241ec89182f87f6967ec9'),
-                        new Download(id: '91087f8d3e6e46b7a0c5987eac379452'),
-                        new Download(id: '5c10e6c0b8974d16b74d557568105b96')], 'local_server')
-    downloadSampleData([new Download(id: 'cb1b20748a9f4d128dad8a87244e3e37')], 'los_angeles')
-    downloadSampleData([new Download(id: '567e14f3420d40c5a206e5c0284cf8fc')], 'san_diego')
-    downloadSampleData([new Download(id: '5491f01d92554751902ecad85cc5d6ca')], 'dictionary')
-    downloadSampleData([new Download(id: '943285c21a8e4e1582f0af1101f87bdf')], 'slpks')
-    downloadSampleData([new Download(id: 'c0f7b0466b9c492dbab408620af6d28f')], 'mspk')
-    downloadSampleData([new Download(id: '628e8e3521cf45e9a28a12fe10c02c4d', name: 'naperville_imagery', ext: 'tpk')], 'naperville')
-    downloadSampleData([new Download(id: '1bd036f221f54a99abc9e46ff3511cbf', name: 'emoji-mobile', ext: 'stylx')], 'stylx')
-}
-
-task copyNatives(type: Copy) {
-    description = "Copies the arcgis native libraries into the project build directory for development."
-    group = "build"
-    configurations.natives.asFileTree.each {
-        from(zipTree(it))
-    }
-    into "build/natives"
-}
-
-run {
-    dependsOn copyNatives
-    mainClassName = project.hasProperty("mainClass") ? mainClass : 'com.esri.samples.map.display_map.DisplayMapSample'
-    environment "ARCGISRUNTIMESDKJAVA_100_5_0", "build/natives"
-}
-
-task wrapper(type: Wrapper) {
-    gradleVersion = '4.10.2'
-}
-
-// downloads a portal item's contents to a folder in samples-data
-void downloadSampleData(List<Download> downloads, folderName) {
-    def downloadFolder = "./samples-data/$folderName"
-    if (!file(downloadFolder).exists()) {
-        downloads.each { download ->
-            def downloadFileName = "${download.name}.${download.ext}"
-            ant.get(src: "https://arcgisruntime.maps.arcgis" +
-                    ".com/sharing/rest/content/items/${download.id}/data",
-                    dest: downloadFileName)
-            if (download.ext == "zip") {
-                copy {
-                    from zipTree(downloadFileName)
-                    into(downloadFolder)
-                }
-            } else {
-                copy {
-                    from downloadFileName
-                    into downloadFolder
-                }
-            }
-            delete(downloadFileName)
-        }
-    }
-}
-
-class Download {
-    String id
-    String name = "data"
-    String ext = "zip"
-=======
 wrapper {
     gradleVersion = '5.0'
->>>>>>> f3fb3a44
 }