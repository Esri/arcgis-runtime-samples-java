buildscript {
    repositories {
        maven {
            url 'https://esri.bintray.com/arcgis'
        }
    }
    dependencies {
        classpath 'com.esri.arcgisruntime:gradle-arcgis-java-plugin:1.0.0'
    }
}

plugins {
    id 'application'
    id 'org.openjfx.javafxplugin' version '0.0.5'
}

apply plugin: 'com.esri.arcgisruntime.java'

group = 'com.esri.samples'

<<<<<<< HEAD
arcgis.version = '100.5.0-2380'
arcgis.internal = true
=======
arcgis.version = '100.5.0'
>>>>>>> 1c5fa6ca

javafx {
    version = "11.0.1"
    modules = [ 'javafx.controls', 'javafx.web', 'javafx.fxml', 'javafx.swing' ]
}

compileJava.options.encoding = 'UTF-8'

repositories {
    jcenter()
    maven {
        url 'https://esri.bintray.com/arcgis'
    }
}

dependencies {
    compile 'com.esri.arcgisruntime:arcgis-java-toolkit:100.2.1'
    compile 'commons-io:commons-io:2.4'
    compile 'org.jooq:joox:1.4.0'
}

task downloadData {
    description = "Downloads data from AGOL for samples with offline data"

    def samplesData = './samples-data'
    if (!file(samplesData).exists()) {
        mkdir(samplesData)
    }
    downloadSampleData([new Download(id: "9d2987a825c646468b3ce7512fb76e2d")], 'enc')
    downloadSampleData([new Download(id: 'cd61610c030446689991cc159d354e25'),
                        new Download(id: '98092369c4ae4d549bbbd45dba993ebc')], 'monterey_elevation')
    downloadSampleData([new Download(id: '296269901180442a88a3351640ff2262')], 'bristol')
    downloadSampleData([new Download(id: '3af5cfec0fd24dac8d88aea679027cb9')], 'dolmus_3ds')
    downloadSampleData([new Download(id: '78847654fbe042e6af617ebbfbf985c7')], 'bradley_low_3ds')
    downloadSampleData([new Download(id: '9ebd467801244ad79920be3c27f774da'),
                        new Download(id: '3b279365273043ae90f09cb0b112d40d')], 'mmpk')
    downloadSampleData([new Download(id: '793a4620fbba443a931ac1fa52ad7f45'),
                        new Download(id: '1455c3dbfc43497983572117c7d6064c')], 'sanfrancisco')
    downloadSampleData([new Download(id: 'f3fd11e862694698bccec206bde3c934'),
                        new Download(id: 'fef6001edc7a44f9932310d14682f1bc'),
                        new Download(id: 'f31ea54e460e4439848557ab722baa0b')], 'shapefiles')
    downloadSampleData([new Download(id: '80b43ba48f524a8eb0cb54f0f1ee9a5f'),
                        new Download(id: '00113a41bea0401290635f8503bb4acf'),
                        new Download(id: 'df6f7fb0bf714e128cc3f919c126dd22')], 'raster')
    downloadSampleData([new Download(id: 'd98b3e5293834c5f852f13c569930caa'),
                        new Download(id: '68ec42517cdd439e81b036210483e8e7')], 'auroraCO')
    downloadSampleData([new Download(id: 'cdb15cd7cb624c2e9acb4af6c83d1fdd'),
                        new Download(id: '7a6c8309562149348d0e72b724c9eb4e'),
                        new Download(id: 'f10b1d37fdd645c9bc9b189fb546307c', name: 'Esri_tour', ext: 'kmz')], 'kml')
    downloadSampleData([new Download(id: '40e0d95e515745ee93b9d06cb75697bc'),
                        new Download(id: 'b6f669b3b5b941fc8a3f7ac03efbd1a9'),
                        new Download(id: '9053a46b205142f0864682d5152642b5'),
                        new Download(id: 'a9788a0e8ef241ec89182f87f6967ec9'),
                        new Download(id: '91087f8d3e6e46b7a0c5987eac379452'),
                        new Download(id: '5c10e6c0b8974d16b74d557568105b96')], 'local_server')
    downloadSampleData([new Download(id: 'cb1b20748a9f4d128dad8a87244e3e37')], 'los_angeles')
    downloadSampleData([new Download(id: '567e14f3420d40c5a206e5c0284cf8fc')], 'san_diego')
    downloadSampleData([new Download(id: '5491f01d92554751902ecad85cc5d6ca')], 'dictionary')
    downloadSampleData([new Download(id: '943285c21a8e4e1582f0af1101f87bdf')], 'slpks')
    downloadSampleData([new Download(id: 'c0f7b0466b9c492dbab408620af6d28f')], 'mspk')
<<<<<<< HEAD
=======
    downloadSampleData([new Download(id: '628e8e3521cf45e9a28a12fe10c02c4d', name: 'naperville_imagery', ext: 'tpk')], 'naperville')
>>>>>>> 1c5fa6ca
}

run {
    mainClassName = project.hasProperty("mainClass") ? mainClass : 'com.esri.samples.map.display_map.DisplayMapSample'
}

task wrapper(type: Wrapper) {
    gradleVersion = '4.10.2'
}

// downloads a portal item's contents to a folder in samples-data
void downloadSampleData(List<Download> downloads, folderName) {
    def downloadFolder = "./samples-data/$folderName"
    if (!file(downloadFolder).exists()) {
        downloads.each { download ->
            def downloadFileName = "${download.name}.${download.ext}"
            ant.get(src: "https://arcgisruntime.maps.arcgis" +
                    ".com/sharing/rest/content/items/${download.id}/data",
                    dest: downloadFileName)
            if (download.ext == "zip") {
                copy {
                    from zipTree(downloadFileName)
                    into(downloadFolder)
                }
<<<<<<< HEAD
                delete(downloadFileName)
=======
>>>>>>> 1c5fa6ca
            } else {
                copy {
                    from downloadFileName
                    into downloadFolder
                }
            }
<<<<<<< HEAD
=======
            delete(downloadFileName)
>>>>>>> 1c5fa6ca
        }
    }
}

class Download {
    String id
    String name = "data"
    String ext = "zip"
}<|MERGE_RESOLUTION|>--- conflicted
+++ resolved
@@ -18,12 +18,7 @@
 
 group = 'com.esri.samples'
 
-<<<<<<< HEAD
-arcgis.version = '100.5.0-2380'
-arcgis.internal = true
-=======
 arcgis.version = '100.5.0'
->>>>>>> 1c5fa6ca
 
 javafx {
     version = "11.0.1"
@@ -84,10 +79,7 @@
     downloadSampleData([new Download(id: '5491f01d92554751902ecad85cc5d6ca')], 'dictionary')
     downloadSampleData([new Download(id: '943285c21a8e4e1582f0af1101f87bdf')], 'slpks')
     downloadSampleData([new Download(id: 'c0f7b0466b9c492dbab408620af6d28f')], 'mspk')
-<<<<<<< HEAD
-=======
     downloadSampleData([new Download(id: '628e8e3521cf45e9a28a12fe10c02c4d', name: 'naperville_imagery', ext: 'tpk')], 'naperville')
->>>>>>> 1c5fa6ca
 }
 
 run {
@@ -112,20 +104,13 @@
                     from zipTree(downloadFileName)
                     into(downloadFolder)
                 }
-<<<<<<< HEAD
-                delete(downloadFileName)
-=======
->>>>>>> 1c5fa6ca
             } else {
                 copy {
                     from downloadFileName
                     into downloadFolder
                 }
             }
-<<<<<<< HEAD
-=======
             delete(downloadFileName)
->>>>>>> 1c5fa6ca
         }
     }
 }
