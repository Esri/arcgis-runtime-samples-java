--- conflicted
+++ resolved
@@ -2,11 +2,7 @@
 
 ![Gradle build](https://github.com/Esri/arcgis-runtime-samples-java/workflows/Java%20CI%20with%20Gradle/badge.svg)
 
-<<<<<<< HEAD
-This repo contains a set of sample projects demonstrating how to accomplish various mapping and GIS tasks with the ArcGIS Runtime SDK for Java.
-=======
 This repo contains a set of sample projects demonstrating how to accomplish various mapping and GIS tasks with the ArcGIS Runtime API for Java.
->>>>>>> 7c7e1f94
 
 Browse the category directories to explore the samples. Each sample is an individual [Gradle](https://docs.gradle.org/current/userguide/userguide.html) project that can be run standalone. The Gradle buildscripts have tasks for running the application, building a jar, and distributing the app as a zip.
 
@@ -25,14 +21,10 @@
 1. Open IntelliJ IDEA and select _File > Open..._.
 2. Choose one of the sample project directories (not the category folder) and click _OK_.
 3. Select _File > Project Structure..._ and ensure that the Project SDK and language level are set to use Java 11.
-<<<<<<< HEAD
-4. Set your API key in the `gradle.properties` file located in the `/.gradle` folder within your home directory.
-=======
 4. Store your API key in the `gradle.properties` file located in the `/.gradle` folder within your home directory. The API key will be set as a Java system property when the sample is run.
    ```
    apiKey = yourApiKey
    ```
->>>>>>> 7c7e1f94
 5. Open the Gradle view with _View > Tool Windows > Gradle_.
 6. In the Gradle view, double-click the `run` task under _Tasks > application_ to run the app.
 
@@ -42,14 +34,10 @@
 2. In the import wizard, choose _Gradle > Existing Gradle Project_, then click _Next_.
 3. Choose one of the sample project directories (not the category folder) as the project root directory.
 4. Click _Finish_ to complete the import.
-<<<<<<< HEAD
-5. Set your API key in the `gradle.properties` file located in the `/.gradle` folder within your home directory.
-=======
 5. Store your API key in the `gradle.properties` file located in the `/.gradle` folder within your home directory. The API key will be set as a Java system property when the sample is run.
    ```
    apiKey = yourApiKey
    ```
->>>>>>> 7c7e1f94
 6. Open the Gradle Tasks view with _Window > Show View > Other... > Gradle > Gradle Tasks_.
 7. In the Gradle Tasks view, double-click the `run` task under _{project_name} > application_ to run the app.
 
@@ -57,11 +45,7 @@
 
 1. `cd` into one of the sample project directories (not the category folder).
 2. Run `gradle wrapper` to create the Gradle Wrapper
-<<<<<<< HEAD
-3. Set your API key in the `gradle.properties` file located in the `/.gradle` folder within your home directory.
-=======
 3. Store your API key in the `gradle.properties` file located in the `/.gradle` folder within your home directory. The API key will be set as a Java system property when the sample is run.
->>>>>>> 7c7e1f94
 4. Run `./gradlew run` on Linux/Mac or `gradlew.bat run` on Windows to run the app.
 
 ### Java 11
@@ -98,16 +82,16 @@
 
 Copyright 2021 Esri
 
-Licensed under the Apache License, Version 2.0 (the "License"); you may not 
-use this file except in compliance with the License. You may obtain a copy 
+Licensed under the Apache License, Version 2.0 (the "License"); you may not
+use this file except in compliance with the License. You may obtain a copy
 of the License at
 
 http://www.apache.org/licenses/LICENSE-2.0
 
-Unless required by applicable law or agreed to in writing, software 
-distributed under the License is distributed on an "AS IS" BASIS, WITHOUT 
-WARRANTIES OR CONDITIONS OF ANY KIND, either express or implied. See the 
-License for the specific language governing permissions and limitations 
+Unless required by applicable law or agreed to in writing, software
+distributed under the License is distributed on an "AS IS" BASIS, WITHOUT
+WARRANTIES OR CONDITIONS OF ANY KIND, either express or implied. See the
+License for the specific language governing permissions and limitations
 under the License.
 
 A copy of the license is available in the repository's license.txt file.