<<<<<<< HEAD
#Add Features
Demonstrates how to add Features to a FeatureLayer using a feature service. 

##How to use the sample
Click on a location in the MapView to add a feature at that location.
=======
#Add Features#
Demonstrates how to add new Features to a ServiceFeatureTable and apply those Features to it's server. A FeatureLayer created using this SeviceFeatutreTable that is applied to the ArcGISMap will display any new Features automatically.

##How to use the sample##
Click on a location in the MapView to add a Feature at that location.
>>>>>>> 3c2fee32

![](AddFeatures.gif)

<<<<<<< HEAD
##How it works
To get features from a `ServiceFeatureTable` and update it with new `Feature`s:
=======
##How it works##
To add a feature to a `ServiceFeatureTable` and update it's server with that `Feature`:
>>>>>>> 3c2fee32

1. Create a service feature table from a URL, `new ServiceFeatureTable("URL")`.
2. Create a `FeatureLayer` from the service feature table, `new FeatureLayer(ServiceFeatureTable)`.
3. Create a feature with attributes and a location using service feature table, `ServiceFeatureTable.createFeature(attributes, location)`.
4. Apply the addition to the service feature table, `ServiceFeatureTable.addFeatureAsync(Feature)`.
5. Update the new feature to the server, `ServiceFeatureTable.applyEditsAsync()`.

##Features
- ArcGISMap
- Feature
- FeatureEditResult
- FeatureLayer
- MapView
- ServiceFeatureTable<|MERGE_RESOLUTION|>--- conflicted
+++ resolved
@@ -1,26 +1,13 @@
-<<<<<<< HEAD
 #Add Features
-Demonstrates how to add Features to a FeatureLayer using a feature service. 
+Demonstrates how to add new Features to a ServiceFeatureTable and apply those Features to it's server. A FeatureLayer created using this SeviceFeatutreTable that is applied to the ArcGISMap will display any new Features automatically.
 
 ##How to use the sample
-Click on a location in the MapView to add a feature at that location.
-=======
-#Add Features#
-Demonstrates how to add new Features to a ServiceFeatureTable and apply those Features to it's server. A FeatureLayer created using this SeviceFeatutreTable that is applied to the ArcGISMap will display any new Features automatically.
-
-##How to use the sample##
 Click on a location in the MapView to add a Feature at that location.
->>>>>>> 3c2fee32
 
 ![](AddFeatures.gif)
 
-<<<<<<< HEAD
 ##How it works
-To get features from a `ServiceFeatureTable` and update it with new `Feature`s:
-=======
-##How it works##
 To add a feature to a `ServiceFeatureTable` and update it's server with that `Feature`:
->>>>>>> 3c2fee32
 
 1. Create a service feature table from a URL, `new ServiceFeatureTable("URL")`.
 2. Create a `FeatureLayer` from the service feature table, `new FeatureLayer(ServiceFeatureTable)`.
