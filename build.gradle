buildscript {
    repositories {
        maven {
            url 'https://esri.bintray.com/arcgis'
        }
    }
    dependencies {
        classpath 'com.esri.arcgisruntime:gradle-arcgis-java-plugin:1.0.0'
    }
}

plugins {
    id 'application'
    id 'org.openjfx.javafxplugin' version '0.0.5'
}

apply plugin: 'com.esri.arcgisruntime.java'

group = 'com.esri.samples'

<<<<<<< HEAD
arcgis.version = '100.5.0-2362'
=======
arcgis.version = '100.5.0-2358'
>>>>>>> e0061344
arcgis.internal = true

javafx {
    version = "11.0.1"
    modules = [ 'javafx.controls', 'javafx.web', 'javafx.fxml', 'javafx.swing' ]
}

compileJava.options.encoding = 'UTF-8'

repositories {
    jcenter()
    maven {
        url 'https://esri.bintray.com/arcgis'
    }
}

dependencies {
    compile 'com.esri.arcgisruntime:arcgis-java-toolkit:100.2.1'
    compile 'commons-io:commons-io:2.4'
    compile 'org.jooq:joox:1.4.0'
}

task downloadData {
    description = "Downloads data from AGOL for samples with offline data"
    
    def samplesData = './samples-data'
    if (!file(samplesData).exists()) {
        mkdir(samplesData)
    }
    downloadSampleData([new Download(id: "9d2987a825c646468b3ce7512fb76e2d")], 'enc')
    downloadSampleData([new Download(id: 'cd61610c030446689991cc159d354e25'), 
                        new Download(id: '98092369c4ae4d549bbbd45dba993ebc')], 'monterey_elevation')
    downloadSampleData([new Download(id: '296269901180442a88a3351640ff2262')], 'bristol')
    downloadSampleData([new Download(id: '3af5cfec0fd24dac8d88aea679027cb9')], 'dolmus_3ds')
    downloadSampleData([new Download(id: '78847654fbe042e6af617ebbfbf985c7')], 'bradley_low_3ds')
    downloadSampleData([new Download(id: '9ebd467801244ad79920be3c27f774da'), 
                        new Download(id: '3b279365273043ae90f09cb0b112d40d')], 'mmpk')
    downloadSampleData([new Download(id: '793a4620fbba443a931ac1fa52ad7f45'), 
                        new Download(id: '1455c3dbfc43497983572117c7d6064c')], 'sanfrancisco')
    downloadSampleData([new Download(id: 'f3fd11e862694698bccec206bde3c934'), 
                        new Download(id: 'fef6001edc7a44f9932310d14682f1bc'),
                        new Download(id: 'f31ea54e460e4439848557ab722baa0b')], 'shapefiles')
    downloadSampleData([new Download(id: '80b43ba48f524a8eb0cb54f0f1ee9a5f'),
                        new Download(id: '00113a41bea0401290635f8503bb4acf'), 
                        new Download(id: 'df6f7fb0bf714e128cc3f919c126dd22')], 'raster')
    downloadSampleData([new Download(id: 'd98b3e5293834c5f852f13c569930caa'),
                        new Download(id: '68ec42517cdd439e81b036210483e8e7')], 'auroraCO')
    downloadSampleData([new Download(id: 'cdb15cd7cb624c2e9acb4af6c83d1fdd'),
                        new Download(id: '7a6c8309562149348d0e72b724c9eb4e'),
                        new Download(id: 'f10b1d37fdd645c9bc9b189fb546307c', name: 'Esri_tour', ext: 'kmz')], 'kml')
    downloadSampleData([new Download(id: '40e0d95e515745ee93b9d06cb75697bc'),
                        new Download(id: 'b6f669b3b5b941fc8a3f7ac03efbd1a9'),
                        new Download(id: '9053a46b205142f0864682d5152642b5'),
                        new Download(id: 'a9788a0e8ef241ec89182f87f6967ec9'),
                        new Download(id: '91087f8d3e6e46b7a0c5987eac379452'),
                        new Download(id: '5c10e6c0b8974d16b74d557568105b96')], 'local_server')
    downloadSampleData([new Download(id: 'cb1b20748a9f4d128dad8a87244e3e37')], 'los_angeles')
    downloadSampleData([new Download(id: '567e14f3420d40c5a206e5c0284cf8fc')], 'san_diego')
    downloadSampleData([new Download(id: '5491f01d92554751902ecad85cc5d6ca')], 'dictionary')
    downloadSampleData([new Download(id: '943285c21a8e4e1582f0af1101f87bdf')], 'slpks')
    downloadSampleData([new Download(id: 'c0f7b0466b9c492dbab408620af6d28f')], 'mspk')
}

run {
    mainClassName = project.hasProperty("mainClass") ? mainClass : 'com.esri.samples.map.display_map.DisplayMapSample'
}

task wrapper(type: Wrapper) {
    gradleVersion = '4.10.2'
}

// downloads a portal item's contents to a folder in samples-data
void downloadSampleData(List<Download> downloads, folderName) {
    def downloadFolder = "./samples-data/$folderName"
    if (!file(downloadFolder).exists()) {
        downloads.each { download ->
            def downloadFileName = "${download.name}.${download.ext}"
            ant.get(src: "https://arcgisruntime.maps.arcgis" +
                    ".com/sharing/rest/content/items/${download.id}/data",
                    dest: downloadFileName)
            if (download.ext == "zip") {
                copy {
                    from zipTree(downloadFileName)
                    into(downloadFolder)
                }
                delete(downloadFileName)
            } else {
                copy {
                    from downloadFileName
                    into downloadFolder
                }
            }
        }
    }
}

class Download {
    String id
    String name = "data"
    String ext = "zip"
}<|MERGE_RESOLUTION|>--- conflicted
+++ resolved
@@ -18,12 +18,7 @@
 
 group = 'com.esri.samples'
 
-<<<<<<< HEAD
 arcgis.version = '100.5.0-2362'
-=======
-arcgis.version = '100.5.0-2358'
->>>>>>> e0061344
-arcgis.internal = true
 
 javafx {
     version = "11.0.1"
