--- conflicted
+++ resolved
@@ -6,11 +6,7 @@
 group = 'com.esri.samples'
 
 ext {
-<<<<<<< HEAD
-    arcgisVersion = '100.10.0-2950'
-=======
     arcgisVersion = '100.10.0'
->>>>>>> 79db820f
 }
 
 javafx {
